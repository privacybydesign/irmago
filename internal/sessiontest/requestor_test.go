--- conflicted
+++ resolved
@@ -8,17 +8,15 @@
 	"testing"
 	"time"
 
-	"github.com/dgrijalva/jwt-go"
 	irma "github.com/privacybydesign/irmago"
 	"github.com/privacybydesign/irmago/internal/common"
 	"github.com/privacybydesign/irmago/internal/test"
 	"github.com/privacybydesign/irmago/irmaclient"
 	"github.com/privacybydesign/irmago/server"
-<<<<<<< HEAD
+	"github.com/privacybydesign/irmago/server/irmaserver"
 	"github.com/privacybydesign/irmago/server/requestorserver"
-=======
-	"github.com/privacybydesign/irmago/server/irmaserver"
->>>>>>> e50ad104
+
+	"github.com/golang-jwt/jwt/v4"
 	"github.com/stretchr/testify/require"
 )
 
@@ -150,11 +148,7 @@
 func getSessionResult(t *testing.T, sesPkg *server.SessionPackage, serv stoppable, opts sessionOption) *server.SessionResult {
 	if opts&sessionOptionWait > 0 {
 		require.IsType(t, &IrmaServer{}, serv)
-		statuschan, err := serv.(*IrmaServer).irma.SessionStatus(sesPkg.Token)
-		require.NoError(t, err)
-		for <-statuschan != irma.ServerStatusDone {
-			continue
-		}
+		waitSessionFinished(t, serv.(*IrmaServer).irma, sesPkg.Token)
 	} else {
 		// wait for server to finish processing the session
 		time.Sleep(100 * time.Millisecond)
@@ -249,7 +243,6 @@
 		defer serv.Stop()
 	}
 
-<<<<<<< HEAD
 	sesPkg := startSession(t, serv, conf, request)
 	sessionHandler, clientChan := createSessionHandler(t, opts, client, sesPkg, frontendOptionsHandler, pairingHandler)
 	if frontendOptionsHandler != nil {
@@ -257,30 +250,13 @@
 	}
 
 	j, err := json.Marshal(sesPkg.SessionPtr)
-=======
-	qr, requestorToken, _, err := irmaServer.StartSession(request, nil)
->>>>>>> e50ad104
 	require.NoError(t, err)
 	dismisser := client.NewSession(string(j), sessionHandler)
 	clientTransport := extractClientTransport(dismisser)
 	sessionHandler.SetClientTransport(clientTransport)
 
-<<<<<<< HEAD
 	if pairingHandler != nil {
 		pairingHandler(sessionHandler.(*TestHandler))
-=======
-	var h irmaclient.Handler
-	requestor := expectedRequestorInfo(t, client.Configuration)
-	clientChan := make(chan *SessionResult, 2)
-	if opts&sessionOptionUnsatisfiableRequest > 0 {
-		h = &UnsatisfiableTestHandler{TestHandler: TestHandler{t, clientChan, client, requestor, 0, "", nil, nil, nil}}
-	} else {
-		var wait time.Duration = 0
-		if opts&sessionOptionClientWait > 0 {
-			wait = 2 * time.Second
-		}
-		h = &TestHandler{t, clientChan, client, requestor, wait, "", nil, nil, nil}
->>>>>>> e50ad104
 	}
 
 	clientResult := <-clientChan
@@ -293,21 +269,8 @@
 		return &requestorSessionResult{nil, nil, clientResult.Missing, dismisser}
 	}
 
-<<<<<<< HEAD
 	serverResult := getSessionResult(t, sesPkg, serv, opts)
 	require.Equal(t, sesPkg.Token, serverResult.Token)
-=======
-	var serverResult *server.SessionResult
-	if opts&sessionOptionWait > 0 {
-		serverResult = waitSessionFinished(t, irmaServer, requestorToken)
-	} else if opts&sessionOptionUnsatisfiableRequest == 0 {
-		time.Sleep(100 * time.Millisecond) // wait for server to finish session
-		serverResult, err = irmaServer.GetSessionResult(requestorToken)
-		require.NoError(t, err)
-	}
-
-	require.Equal(t, requestorToken, serverResult.Token)
->>>>>>> e50ad104
 
 	if opts&sessionOptionRetryPost > 0 {
 		var result string
