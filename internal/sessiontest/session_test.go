package sessiontest

import (
	"bytes"
	"context"
	"encoding/json"
	"fmt"
	"io/ioutil"
	"net/http"
	"os"
	"path/filepath"
	"reflect"
	"strings"
	"testing"
	"time"

	"github.com/privacybydesign/gabi/big"
	irma "github.com/privacybydesign/irmago"
	"github.com/privacybydesign/irmago/internal/test"
	"github.com/privacybydesign/irmago/irmaclient"
	"github.com/privacybydesign/irmago/server"
	sseclient "github.com/sietseringers/go-sse"

	"github.com/go-errors/errors"
	"github.com/golang-jwt/jwt/v4"
	"github.com/stretchr/testify/require"
)

// This file contains integration test functions that can be invoked against differing kinds of
// servers (i.e. IRMA server vs. IRMA library) with differing configurations (e.g. Redis enabled, or
// clients without pairing support), as follows.
// - Each function has the following signature:
//   *testing.T, interface{}, ...sessionOption
//   Here the second parameter must be, when not-nil, of one of the following types:
//   - func() *requestorserver.Configuration
//   - func() *server.Configuration
//   In the function, these parameters can be passed to doSession() which will, depending on the
//   session options, start and stop a server of the appropriate type (server or library), as
//   determined by the type of the configuration function.
// - Each function may be converted to one suitable for Go testing, i.e. having signature
//   *testing.T, using the curry() function.

func TestIrmaServer(t *testing.T) {
	t.Run("DisclosureSession", curry(testDisclosureSession, IrmaServerConfiguration))
	t.Run("NoAttributeDisclosureSession", curry(testNoAttributeDisclosureSession, IrmaServerConfiguration))
	t.Run("EmptyDisclosure", curry(testEmptyDisclosure, IrmaServerConfiguration))
	t.Run("SigningSession", curry(testSigningSession, IrmaServerConfiguration))
	t.Run("IssuanceSession", curry(testIssuanceSession, IrmaServerConfiguration))
	t.Run("MultipleIssuanceSession", curry(testMultipleIssuanceSession, IrmaServerConfiguration))
	t.Run("DefaultCredentialValidity", curry(testDefaultCredentialValidity, IrmaServerConfiguration))
	t.Run("IssuanceDisclosureEmptyAttributes", curry(testIssuanceDisclosureEmptyAttributes, IrmaServerConfiguration))
	t.Run("IssuanceOptionalZeroLengthAttributes", curry(testIssuanceOptionalZeroLengthAttributes, IrmaServerConfiguration))
	t.Run("IssuanceOptionalSetAttributes", curry(testIssuanceOptionalSetAttributes, IrmaServerConfiguration))
	t.Run("IssuanceSameAttributesNotSingleton", curry(testIssuanceSameAttributesNotSingleton, IrmaServerConfiguration))
	t.Run("IssuancePairing", curry(testIssuancePairing, IrmaServerConfiguration))
	t.Run("LargeAttribute", curry(testLargeAttribute, IrmaServerConfiguration))
	t.Run("IssuanceSingletonCredential", curry(testIssuanceSingletonCredential, IrmaServerConfiguration))
	t.Run("UnsatisfiableDisclosureSession", curry(testUnsatisfiableDisclosureSession, IrmaServerConfiguration))
	t.Run("AttributeByteEncoding", curry(testAttributeByteEncoding, IrmaServerConfiguration))
	t.Run("IssuedCredentialIsStored", curry(testIssuedCredentialIsStored, IrmaServerConfiguration))
	t.Run("BlindIssuanceSession", curry(testBlindIssuanceSession, IrmaServerConfiguration))
	t.Run("DisablePairing", curry(testDisablePairing, IrmaServerConfiguration))
	t.Run("DisclosureMultipleAttrs", curry(testDisclosureMultipleAttrs, IrmaServerConfiguration))
	t.Run("CombinedSessionMultipleAttributes", curry(testCombinedSessionMultipleAttributes, IrmaServerConfiguration))
	t.Run("ConDisCon", curry(testConDisCon, IrmaServerConfiguration))
	t.Run("OptionalDisclosure", curry(testOptionalDisclosure, IrmaServerConfiguration))
}

func TestIrmaLibrary(t *testing.T) {
	// Tests supporting only the IRMA library
	t.Run("ChainedSessions", curry(testChainedSessions, IrmaLibraryConfiguration))
	t.Run("UnknownRequestorToken", curry(testUnknownRequestorToken, IrmaLibraryConfiguration))
	t.Run("DisclosureNewAttributeUpdateSchemeManager", curry(testDisclosureNewAttributeUpdateSchemeManager, IrmaLibraryConfiguration))
	t.Run("BlindIssuanceSessionDifferentAmountOfRandomBlinds", curry(testBlindIssuanceSessionDifferentAmountOfRandomBlinds, IrmaLibraryConfiguration))
	t.Run("OutdatedClientIrmaConfiguration", curry(testOutdatedClientIrmaConfiguration, IrmaLibraryConfiguration))

	// Tests also run against the IRMA server
	t.Run("DisclosureSession", curry(testDisclosureSession, IrmaLibraryConfiguration))
	t.Run("NoAttributeDisclosureSession", curry(testNoAttributeDisclosureSession, IrmaLibraryConfiguration))
	t.Run("EmptyDisclosure", curry(testEmptyDisclosure, IrmaLibraryConfiguration))
	t.Run("SigningSession", curry(testSigningSession, IrmaLibraryConfiguration))
	t.Run("IssuanceSession", curry(testIssuanceSession, IrmaLibraryConfiguration))
	t.Run("MultipleIssuanceSession", curry(testMultipleIssuanceSession, IrmaLibraryConfiguration))
	t.Run("IssuancePairing", curry(testIssuancePairing, IrmaLibraryConfiguration))
	t.Run("DisablePairing", curry(testDisablePairing, IrmaLibraryConfiguration))
	t.Run("UnsatisfiableDisclosureSession", curry(testUnsatisfiableDisclosureSession, IrmaLibraryConfiguration))

	t.Run("StaticQRSession", curry(testStaticQRSession, nil)) // has its own configuration
}

// curry takes (1) a test function which apart from *testing.T additionally accepting a
// configuration function and session options, and (2) a configuration function and session objects,
// and returns a function suitable for unit testing by applying the configuration function and
// session options in the rightmost two parameter slots of the specified function.
func curry(
	test func(t *testing.T, conf interface{}, opts ...sessionOption),
	conf interface{}, opts ...sessionOption,
) func(*testing.T) {
	return func(t *testing.T) {
		test(t, conf, opts...)
	}
}

func testNoAttributeDisclosureSession(t *testing.T, conf interface{}, opts ...sessionOption) {
	id := irma.NewAttributeTypeIdentifier("irma-demo.RU.studentCard")
	request := getDisclosureRequest(id)
	doSession(t, request, nil, nil, nil, nil, conf, opts...)
}

func testEmptyDisclosure(t *testing.T, conf interface{}, opts ...sessionOption) {
	// Disclosure request asking for an attribute value that the client doesn't have,
	// and an empty conjunction as first option, which is always chosen by the test session handler
	val := "client doesn't have this attr"
	request := irma.NewDisclosureRequest()
	request.Disclose = irma.AttributeConDisCon{
		irma.AttributeDisCon{
			irma.AttributeCon{},
			irma.AttributeCon{{Type: irma.NewAttributeTypeIdentifier("irma-demo.RU.studentCard.level"), Value: &val}},
		},
	}

	res := doSession(t, request, nil, nil, nil, nil, conf, opts...)
	require.Nil(t, res.Err)
	require.NotNil(t, res.SessionResult)
	require.NotEmpty(t, res.SessionResult.Disclosed) // The outer conjunction was satisfied
	require.Empty(t, res.SessionResult.Disclosed[0]) // by the empty set, so we get no attributes
}

func testMultipleIssuanceSession(t *testing.T, conf interface{}, opts ...sessionOption) {
	request := getMultipleIssuanceRequest()
	doSession(t, request, nil, nil, nil, nil, conf, opts...)
}

func testDefaultCredentialValidity(t *testing.T, conf interface{}, opts ...sessionOption) {
	client, handler := parseStorage(t, opts...)
	defer test.ClearTestStorage(t, handler.storage)
	request := getIssuanceRequest(true)
	doSession(t, request, client, nil, nil, nil, conf, opts...)
}

func testIssuanceDisclosureEmptyAttributes(t *testing.T, conf interface{}, opts ...sessionOption) {
	client, handler := parseStorage(t, opts...)
	defer test.ClearTestStorage(t, handler.storage)

	req := getNameIssuanceRequest()
	doSession(t, req, client, nil, nil, nil, conf, opts...)

	// Test disclosing our null attribute
	req2 := getDisclosureRequest(irma.NewAttributeTypeIdentifier("irma-demo.MijnOverheid.fullName.prefix"))
	res := doSession(t, req2, client, nil, nil, nil, conf, opts...)
	require.Nil(t, res.Err)
	require.Nil(t, res.Disclosed[0][0].RawValue)
}

func testIssuanceOptionalZeroLengthAttributes(t *testing.T, conf interface{}, opts ...sessionOption) {
	req := getNameIssuanceRequest()
	req.Credentials[0].Attributes["prefix"] = ""
	doSession(t, req, nil, nil, nil, nil, conf, opts...)
}

func testIssuanceOptionalSetAttributes(t *testing.T, conf interface{}, opts ...sessionOption) {
	req := getNameIssuanceRequest()
	req.Credentials[0].Attributes["prefix"] = "van"
	doSession(t, req, nil, nil, nil, nil, conf, opts...)
}

func testIssuanceSameAttributesNotSingleton(t *testing.T, conf interface{}, opts ...sessionOption) {
	client, handler := parseStorage(t, opts...)
	defer test.ClearTestStorage(t, handler.storage)

	prevLen := len(client.CredentialInfoList())

	req := getIssuanceRequest(true)
	doSession(t, req, client, nil, nil, nil, conf, opts...)

	req = getIssuanceRequest(false)
	doSession(t, req, client, nil, nil, nil, conf, opts...)
	require.Equal(t, prevLen+1, len(client.CredentialInfoList()))

	// Also check whether this is actually stored
	require.NoError(t, client.Close())
	client, handler = parseExistingStorage(t, handler.storage)
	require.Equal(t, prevLen+1, len(client.CredentialInfoList()))
}

func testIssuancePairing(t *testing.T, conf interface{}, opts ...sessionOption) {
	id := irma.NewAttributeTypeIdentifier("irma-demo.RU.studentCard.studentID")
	request := getCombinedIssuanceRequest(id)

	var pairingCode string
	frontendOptionsHandler := func(handler *TestHandler) {
		pairingCode = setPairingMethod(irma.PairingMethodPin, handler)
	}
	pairingHandler := func(handler *TestHandler) {
		// Below protocol version 2.8 pairing is not supported, so then the pairing stage is expected to be skipped.
		if extractClientMaxVersion(handler.client).Below(2, 8) {
			return
		}

		require.Equal(t, pairingCode, <-handler.pairingCodeChan)

		// Check whether access to request endpoint is denied as long as pairing is not finished
		err := handler.clientTransport.Get("request", struct{}{})
		require.Error(t, err)
		sessionErr := err.(*irma.SessionError)
		require.Equal(t, irma.ErrorApi, sessionErr.ErrorType)
		require.Equal(t, server.ErrorPairingRequired.Status, sessionErr.RemoteError.Status)
		require.Equal(t, string(server.ErrorPairingRequired.Type), sessionErr.RemoteError.ErrorName)

		// Check whether pairing cannot be disabled again after client is connected.
		request := irma.NewFrontendOptionsRequest()
		result := &irma.SessionOptions{}
		err = handler.frontendTransport.Post("frontend/options", result, request)
		require.Error(t, err)
		sessionErr = err.(*irma.SessionError)
		require.Equal(t, irma.ErrorApi, sessionErr.ErrorType)
		require.Equal(t, server.ErrorUnexpectedRequest.Status, sessionErr.RemoteError.Status)
		require.Equal(t, string(server.ErrorUnexpectedRequest.Type), sessionErr.RemoteError.ErrorName)

		err = handler.frontendTransport.Post("frontend/pairingcompleted", nil, nil)
		require.NoError(t, err)
	}
	doSession(t, request, nil, nil, frontendOptionsHandler, pairingHandler, conf, opts...)
}

func testLargeAttribute(t *testing.T, conf interface{}, opts ...sessionOption) {
	client, handler := parseStorage(t, opts...)
	defer test.ClearTestStorage(t, handler.storage)

	require.NoError(t, client.RemoveStorage())
	client.SetPreferences(irmaclient.Preferences{DeveloperMode: true})

	issuanceRequest := getSpecialIssuanceRequest(false, "1234567890123456789012345678901234567890") // 40 chars
	doSession(t, issuanceRequest, client, nil, nil, nil, conf, opts...)

	disclosureRequest := getDisclosureRequest(irma.NewAttributeTypeIdentifier("irma-demo.RU.studentCard.university"))
	doSession(t, disclosureRequest, client, nil, nil, nil, conf, opts...)
}

func testIssuanceSingletonCredential(t *testing.T, conf interface{}, opts ...sessionOption) {
	client, handler := parseStorage(t, opts...)
	defer test.ClearTestStorage(t, handler.storage)

	credid := irma.NewCredentialTypeIdentifier("irma-demo.MijnOverheid.singleton")
	request := getIssuanceRequest(false)
	request.Credentials = append(request.Credentials, &irma.CredentialRequest{
		Validity:         request.Credentials[0].Validity,
		CredentialTypeID: credid,
		Attributes: map[string]string{
			"BSN": "299792458",
		},
	})

	require.Nil(t, client.Attributes(credid, 0))

	doSession(t, request, client, nil, nil, nil, conf, opts...)
	require.NotNil(t, client.Attributes(credid, 0))
	require.Nil(t, client.Attributes(credid, 1))

	doSession(t, request, client, nil, nil, nil, conf, opts...)
	require.NotNil(t, client.Attributes(credid, 0))
	require.Nil(t, client.Attributes(credid, 1))

	// Also check whether this is actually stored
	require.NoError(t, client.Close())
	client, handler = parseExistingStorage(t, handler.storage)
	require.NotNil(t, client.Attributes(credid, 0))
	require.Nil(t, client.Attributes(credid, 1))
}

func testUnsatisfiableDisclosureSession(t *testing.T, conf interface{}, opts ...sessionOption) {
	client, handler := parseStorage(t, opts...)
	defer test.ClearTestStorage(t, handler.storage)

	request := irma.NewDisclosureRequest()
	request.Disclose = irma.AttributeConDisCon{
		irma.AttributeDisCon{
			irma.AttributeCon{
				irma.NewAttributeRequest("irma-demo.MijnOverheid.root.BSN"),
				irma.NewAttributeRequest("irma-demo.RU.studentCard.level"),
			},
			irma.AttributeCon{
				irma.NewAttributeRequest("test.test.mijnirma.email"),
				irma.NewAttributeRequest("irma-demo.MijnOverheid.fullName.firstname"),
				irma.NewAttributeRequest("irma-demo.MijnOverheid.fullName.familyname"),
			},
		},
		irma.AttributeDisCon{
			irma.AttributeCon{
				irma.NewAttributeRequest("irma-demo.RU.studentCard.level"),
			},
		},
	}

	missing := [][]irmaclient.DisclosureCandidates{}
	require.NoError(t, json.Unmarshal([]byte(`[[[{"Type":"irma-demo.MijnOverheid.root.BSN","CredentialHash":"","Expired":false,"Revoked":false,"NotRevokable":false},{"Type":"irma-demo.RU.studentCard.level","CredentialHash":"5ac19c13941eb3b3687511a526adc1fdfa7a8c1bc976634e202671c2ba38c9fa","Expired":false,"Revoked":false,"NotRevokable":false}],[{"Type":"irma-demo.MijnOverheid.root.BSN","CredentialHash":"","Expired":false,"Revoked":false,"NotRevokable":false},{"Type":"irma-demo.RU.studentCard.level","CredentialHash":"","Expired":false,"Revoked":false,"NotRevokable":false}],[{"Type":"test.test.mijnirma.email","CredentialHash":"dc8d5f252ae0e87db6136ba74598682158bfe8d0d2e2fc4ee61dbf24aa2746d4","Expired":false,"Revoked":false,"NotRevokable":false},{"Type":"irma-demo.MijnOverheid.fullName.firstname","CredentialHash":"","Expired":false,"Revoked":false,"NotRevokable":false},{"Type":"irma-demo.MijnOverheid.fullName.familyname","CredentialHash":"","Expired":false,"Revoked":false,"NotRevokable":false}]],[[{"Type":"irma-demo.RU.studentCard.level","CredentialHash":"5ac19c13941eb3b3687511a526adc1fdfa7a8c1bc976634e202671c2ba38c9fa","Expired":false,"Revoked":false,"NotRevokable":false}],[{"Type":"irma-demo.RU.studentCard.level","CredentialHash":"","Expired":false,"Revoked":false,"NotRevokable":false}]]]`), &missing))
	require.True(t, reflect.DeepEqual(
		missing,
		doSession(t, request, client, nil, nil, nil, nil, append(opts, sessionOptionUnsatisfiableRequest)...).Missing),
	)

}

/* There is an annoying difference between how Java and Go convert big integers to and from
byte arrays: in Java the sign of the integer is taken into account, but not in Go. This means
that in Java, when converting a bigint to or from a byte array, the most significant bit
indicates the sign of the integer. In Go this is not the case. This resulted in invalid
signatures being issued in the issuance protocol in two distinct ways, of which we test here
that they have been fixed. */
func testAttributeByteEncoding(t *testing.T, conf interface{}, opts ...sessionOption) {
	client, handler := parseStorage(t, opts...)
	defer test.ClearTestStorage(t, handler.storage)
	require.NoError(t, client.RemoveStorage())
	client.SetPreferences(irmaclient.Preferences{DeveloperMode: true})

	/* After bitshifting the presence bit into the large attribute below, the most significant
	bit is 1. In the bigint->[]byte conversion that happens before hashing this attribute, in
	Java this results in an extra 0 byte being prepended in order to have a 0 instead as most
	significant (sign) bit. We test that the Java implementation correctly removes the extraneous
	0 byte. */
	request := getSpecialIssuanceRequest(false, "a23456789012345678901234567890")
	doSession(t, request, client, nil, nil, nil, conf, opts...)

	/* After converting the attribute below to bytes (using UTF8, on which Java and Go do agree),
	the most significant bit of the byte version of this attribute is 1. In the []byte->bigint
	conversion that happens at that point in the Java implementation (bitshifting is done
	afterwards), this results in a negative number in Java and a positive number in Go. We test
	here that the Java correctly prepends a 0 byte just before this conversion in order to get
	the same positive bigint. */
	request = getSpecialIssuanceRequest(false, "é")
	doSession(t, request, client, nil, nil, nil, conf, opts...)
}

func testOutdatedClientIrmaConfiguration(t *testing.T, conf interface{}, opts ...sessionOption) {
	require.IsType(t, IrmaLibraryConfiguration, conf)
	irmaServerConf := updatedSchemeConfigDecorator(conf.(func() *server.Configuration))

	client, handler := parseStorage(t, opts...)
	defer test.ClearTestStorage(t, handler.storage)

	// Remove old studentCard credential from before support for optional attributes, and issue a new one
	require.NoError(t, client.RemoveStorage())
	client.SetPreferences(irmaclient.Preferences{DeveloperMode: true})
	require.Nil(t, doSession(t, getIssuanceRequest(true), client, nil, nil, nil, conf, opts...).Err)

	// client does not have updated irma_configuration with new attribute irma-demo.RU.studentCard.newAttribute,
	// and the server does. Disclose an attribute from this credential. The client implicitly discloses value 0
	// for the new attribute, and the server accepts.
	req := getDisclosureRequest(irma.NewAttributeTypeIdentifier("irma-demo.RU.studentCard.level"))
	require.Nil(t, doSession(t, req, client, nil, nil, nil, irmaServerConf, opts...).Err)
}

func testDisclosureNewAttributeUpdateSchemeManager(t *testing.T, conf interface{}, opts ...sessionOption) {
	require.IsType(t, IrmaLibraryConfiguration, conf)
	irmaServerConf := updatedSchemeConfigDecorator(conf.(func() *server.Configuration))

	client, handler := parseStorage(t, opts...)
	defer test.ClearTestStorage(t, handler.storage)

	schemeid := irma.NewSchemeManagerIdentifier("irma-demo")
	credid := irma.NewCredentialTypeIdentifier("irma-demo.RU.studentCard")
	attrid := irma.NewAttributeTypeIdentifier("irma-demo.RU.studentCard.newAttribute")
	require.False(t, client.Configuration.CredentialTypes[credid].ContainsAttribute(attrid))

	// Remove old studentCard credential from before support for optional attributes, and issue a new one
	require.NoError(t, client.RemoveStorage())
	client.SetPreferences(irmaclient.Preferences{DeveloperMode: true})
	require.Nil(t, doSession(t, getIssuanceRequest(true), client, nil, nil, nil, conf, opts...).Err)

	// Trigger downloading the updated irma_configuration using a disclosure request containing the
	// new attribute, and inform the client
	client.Configuration.SchemeManagers[schemeid].URL = "http://localhost:48681/irma_configuration_updated/irma-demo"
	newAttrRequest := irma.NewDisclosureRequest(attrid)
	downloaded, err := client.Configuration.Download(newAttrRequest)
	require.NoError(t, err)
	require.NoError(t, client.ConfigurationUpdated(downloaded))

	// Our new attribute now exists in the configuration
	require.True(t, client.Configuration.CredentialTypes[credid].ContainsAttribute(attrid))

	// Disclose an old attribute (i.e. not newAttribute) to a server with an old configuration
	// Since our client has a new configuration it hides the new attribute that is not yet in the
	// server's configuration. All proofs are however valid as they should be and the server accepts.
	levelRequest := getDisclosureRequest(irma.NewAttributeTypeIdentifier("irma-demo.RU.studentCard.level"))
	require.Nil(t, doSession(t, levelRequest, client, nil, nil, nil, conf, opts...).Err)

	// Disclose newAttribute to a server with a new configuration. This attribute was added
	// after we received a credential without it, so its value in this credential is 0.
	res := doSession(t, newAttrRequest, client, nil, nil, nil, irmaServerConf, opts...)
	require.Nil(t, res.Err)
	require.Nil(t, res.Disclosed[0][0].RawValue)
}

func TestIssueNewAttributeUpdateSchemeManager(t *testing.T) {
	client, handler := parseStorage(t)
	defer test.ClearTestStorage(t, handler.storage)

	schemeid := irma.NewSchemeManagerIdentifier("irma-demo")
	credid := irma.NewCredentialTypeIdentifier("irma-demo.RU.studentCard")
	attrid := irma.NewAttributeTypeIdentifier("irma-demo.RU.studentCard.newAttribute")
	require.False(t, client.Configuration.CredentialTypes[credid].ContainsAttribute(attrid))

	client.Configuration.SchemeManagers[schemeid].URL = "http://localhost:48681/irma_configuration_updated/irma-demo"
	issuanceRequest := getIssuanceRequest(true)
	issuanceRequest.Credentials[0].Attributes["newAttribute"] = "foobar"
	_, err := client.Configuration.Download(issuanceRequest)
	require.NoError(t, err)
	require.True(t, client.Configuration.CredentialTypes[credid].ContainsAttribute(attrid))
}

func TestIrmaServerPrivateKeysFolder(t *testing.T) {
	storage, err := ioutil.TempDir("", "servertest")
	require.NoError(t, err)
	defer func() { require.NoError(t, os.RemoveAll(storage)) }()

	conf := IrmaLibraryConfiguration()
	conf.SchemesAssetsPath = filepath.Join(testdata, "irma_configuration")
	conf.SchemesPath = storage

	irmaServer := StartIrmaServer(t, conf)
	defer irmaServer.Stop()

	credid := irma.NewCredentialTypeIdentifier("irma-demo.RU.studentCard")
	irmaConf := irmaServer.conf.IrmaConfiguration
	sk, err := irmaConf.PrivateKeys.Latest(credid.IssuerIdentifier())
	require.NoError(t, err)
	require.NotNil(t, sk)

	issuanceRequest := getIssuanceRequest(true)
	delete(issuanceRequest.Credentials[0].Attributes, "level")

	irmaConf.SchemeManagers[credid.IssuerIdentifier().SchemeManagerIdentifier()].URL = "http://localhost:48681/irma_configuration_updated/irma-demo"
	downloaded, err := irmaConf.Download(issuanceRequest)
	require.NoError(t, err)
	require.Equal(t, &irma.IrmaIdentifierSet{
		SchemeManagers: map[irma.SchemeManagerIdentifier]struct{}{},
		Issuers:        map[irma.IssuerIdentifier]struct{}{},
		CredentialTypes: map[irma.CredentialTypeIdentifier]struct{}{
			irma.NewCredentialTypeIdentifier("irma-demo.RU.studentCard"):  {},
			irma.NewCredentialTypeIdentifier("irma-demo.stemmen.stempas"): {},
		},
		PublicKeys:       map[irma.IssuerIdentifier][]uint{},
		AttributeTypes:   map[irma.AttributeTypeIdentifier]struct{}{},
		RequestorSchemes: map[irma.RequestorSchemeIdentifier]struct{}{},
	}, downloaded)

	sk, err = irmaConf.PrivateKeys.Latest(credid.IssuerIdentifier())
	require.NoError(t, err)
	require.NotNil(t, sk)
}

func TestIssueOptionalAttributeUpdateSchemeManager(t *testing.T) {
	client, handler := parseStorage(t)
	defer test.ClearTestStorage(t, handler.storage)

	schemeid := irma.NewSchemeManagerIdentifier("irma-demo")
	credid := irma.NewCredentialTypeIdentifier("irma-demo.RU.studentCard")
	attrid := irma.NewAttributeTypeIdentifier("irma-demo.RU.studentCard.level")
	require.False(t, client.Configuration.CredentialTypes[credid].AttributeType(attrid).IsOptional())
	client.Configuration.SchemeManagers[schemeid].URL = "http://localhost:48681/irma_configuration_updated/irma-demo"
	issuanceRequest := getIssuanceRequest(true)
	delete(issuanceRequest.Credentials[0].Attributes, "level")

	irmaServer := StartIrmaServer(t, nil) // Run a server with old configuration (level is non-optional)
	_, _, _, err := irmaServer.irma.StartSession(issuanceRequest, nil)
	expectedError := &irma.RequiredAttributeMissingError{
		ErrorType: irma.ErrorRequiredAttributeMissing,
		Missing: &irma.IrmaIdentifierSet{
			SchemeManagers:   map[irma.SchemeManagerIdentifier]struct{}{},
			RequestorSchemes: map[irma.RequestorSchemeIdentifier]struct{}{},
			Issuers:          map[irma.IssuerIdentifier]struct{}{},
			CredentialTypes:  map[irma.CredentialTypeIdentifier]struct{}{},
			PublicKeys:       map[irma.IssuerIdentifier][]uint{},
			AttributeTypes: map[irma.AttributeTypeIdentifier]struct{}{
				irma.NewAttributeTypeIdentifier("irma-demo.RU.studentCard.level"): struct{}{},
			},
		},
	}
	require.True(t, reflect.DeepEqual(err, expectedError), "Incorrect missing identifierset")
	irmaServer.Stop()

	// Run a server with updated configuration (level is optional)
	conf := IrmaLibraryConfiguration()
	conf.SchemesPath = filepath.Join(testdata, "irma_configuration_updated")
	irmaServer = StartIrmaServer(t, conf)
	_, err = client.Configuration.Download(issuanceRequest)
	require.NoError(t, err)
	require.True(t, client.Configuration.CredentialTypes[credid].AttributeType(attrid).IsOptional())
	_, _, _, err = irmaServer.irma.StartSession(issuanceRequest, nil)
	require.NoError(t, err)
	irmaServer.Stop()
}

func TestIssueNewCredTypeUpdateSchemeManager(t *testing.T) {
	client, handler := parseStorage(t)
	defer test.ClearTestStorage(t, handler.storage)
	schemeid := irma.NewSchemeManagerIdentifier("irma-demo")
	credid := irma.NewCredentialTypeIdentifier("irma-demo.RU.studentCard")

	delete(client.Configuration.CredentialTypes, credid)
	require.NotContains(t, client.Configuration.CredentialTypes, credid)

	client.Configuration.SchemeManagers[schemeid].URL = "http://localhost:48681/irma_configuration_updated/irma-demo"
	request := getIssuanceRequest(true)
	_, err := client.Configuration.Download(request)
	require.NoError(t, err)

	require.Contains(t, client.Configuration.CredentialTypes, credid)
}

func TestDisclosureNewCredTypeUpdateSchemeManager(t *testing.T) {
	client, handler := parseStorage(t)
	defer test.ClearTestStorage(t, handler.storage)
	schemeid := irma.NewSchemeManagerIdentifier("irma-demo")
	credid := irma.NewCredentialTypeIdentifier("irma-demo.RU.studentCard")
	attrid := irma.NewAttributeTypeIdentifier("irma-demo.RU.studentCard.level")

	delete(client.Configuration.CredentialTypes, credid)
	require.NotContains(t, client.Configuration.CredentialTypes, credid)

	client.Configuration.SchemeManagers[schemeid].URL = "http://localhost:48681/irma_configuration_updated/irma-demo"
	request := irma.NewDisclosureRequest(attrid)
	_, err := client.Configuration.Download(request)
	require.NoError(t, err)
	require.Contains(t, client.Configuration.CredentialTypes, credid)
}

func TestDisclosureNonexistingCredTypeUpdateSchemeManager(t *testing.T) {
	client, handler := parseStorage(t)
	defer test.ClearTestStorage(t, handler.storage)
	request := irma.NewDisclosureRequest(
		irma.NewAttributeTypeIdentifier("irma-demo.baz.qux.abc"),        // non-existing issuer
		irma.NewAttributeTypeIdentifier("irma-demo.RU.foo.bar"),         // non-existing credential
		irma.NewAttributeTypeIdentifier("irma-demo.RU.studentCard.xyz"), // non-existing attribute
	)
	_, err := client.Configuration.Download(request)
	require.Error(t, err)

	expectedErr := &irma.UnknownIdentifierError{
		ErrorType: irma.ErrorUnknownIdentifier,
		Missing: &irma.IrmaIdentifierSet{
			SchemeManagers:   map[irma.SchemeManagerIdentifier]struct{}{},
			RequestorSchemes: map[irma.RequestorSchemeIdentifier]struct{}{},
			PublicKeys:       map[irma.IssuerIdentifier][]uint{},
			Issuers: map[irma.IssuerIdentifier]struct{}{
				irma.NewIssuerIdentifier("irma-demo.baz"): struct{}{},
			},
			CredentialTypes: map[irma.CredentialTypeIdentifier]struct{}{
				irma.NewCredentialTypeIdentifier("irma-demo.RU.foo"):  struct{}{},
				irma.NewCredentialTypeIdentifier("irma-demo.baz.qux"): struct{}{},
			},
			AttributeTypes: map[irma.AttributeTypeIdentifier]struct{}{
				irma.NewAttributeTypeIdentifier("irma-demo.RU.studentCard.xyz"): struct{}{},
			},
		},
	}
	require.True(t, reflect.DeepEqual(expectedErr, err), "Download() returned incorrect missing identifier set")
}

func testStaticQRSession(t *testing.T, _ interface{}, opts ...sessionOption) {
	client, handler := parseStorage(t, opts...)
	defer test.ClearTestStorage(t, handler.storage)
	rs := StartRequestorServer(t, JwtServerConfiguration())
	defer rs.Stop()

	// start server to receive session result callback after the session
	var received bool
	mux := http.NewServeMux()
	mux.HandleFunc("/", func(w http.ResponseWriter, r *http.Request) {
		received = true
	})
	s := &http.Server{Addr: "localhost:48685", Handler: mux}
	go func() { _ = s.ListenAndServe() }()

	// setup static QR and other variables
	qr := &irma.Qr{
		Type: irma.ActionRedirect,
		URL:  "http://localhost:48682/irma/session/staticsession",
	}
	bts, err := json.Marshal(qr)
	require.NoError(t, err)
	requestor := expectedRequestorInfo(t, client.Configuration)
	c := make(chan *SessionResult)

	// Perform session
	client.NewSession(string(bts), &TestHandler{t, c, client, requestor, 0, "", nil, nil, nil})
	if result := <-c; result != nil {
		require.NoError(t, result.Err)
	}

	// give irma server time to post session result to the server started above, and check the call was received
	time.Sleep(200 * time.Millisecond)
	require.NoError(t, s.Shutdown(context.Background()))
	require.True(t, received)
}

func testIssuedCredentialIsStored(t *testing.T, conf interface{}, opts ...sessionOption) {
	client, handler := parseStorage(t, opts...)
	defer test.ClearTestStorage(t, handler.storage)

	issuanceRequest := getNameIssuanceRequest()
	doSession(t, issuanceRequest, client, nil, nil, nil, conf, opts...)
	require.NoError(t, client.Close())

	client, handler = parseExistingStorage(t, handler.storage)
	id := irma.NewAttributeTypeIdentifier("irma-demo.MijnOverheid.fullName.familyname")
	doSession(t, getDisclosureRequest(id), client, nil, nil, nil, conf, opts...)
}

func testBlindIssuanceSession(t *testing.T, conf interface{}, opts ...sessionOption) {
	credID := irma.NewCredentialTypeIdentifier("irma-demo.stemmen.stempas")
	attrID1 := irma.NewAttributeTypeIdentifier("irma-demo.stemmen.stempas.election")
	attrID2 := irma.NewAttributeTypeIdentifier("irma-demo.stemmen.stempas.votingnumber")

	client, handler := parseStorage(t, opts...)
	defer test.ClearTestStorage(t, handler.storage)

	require.Truef(t, client.Configuration.ContainsCredentialType(credID), "CredentialType %s not found", credID)
	require.Truef(t, client.Configuration.ContainsAttributeType(attrID1), "AttributeType %s not found", attrID1)
	require.Truef(t, client.Configuration.ContainsAttributeType(attrID2), "AttributeType %s not found", attrID2)
	require.True(t, client.Configuration.AttributeTypes[attrID2].RandomBlind, "AttributeType votingnumber is not of type random blind")

	// this request should give an error by the server that the random blind attribute should not be in the credentialrequest
	request := irma.NewIssuanceRequest([]*irma.CredentialRequest{
		{
			CredentialTypeID: credID,
			Attributes: map[string]string{
				"election":     "plantsoen",
				"votingnumber": "blabla",
			},
		},
	})

	irmaServer := StartIrmaServer(t, nil)
	_, _, _, err := irmaServer.irma.StartSession(request, nil)
	irmaServer.Stop()
	require.EqualError(t, err, "Error type: randomblind\nDescription: randomblind attribute cannot be set in credential request\nStatus code: 0")

	// Make the request valid
	delete(request.Credentials[0].Attributes, "votingnumber")

	doSession(t, request, client, nil, nil, nil, conf, opts...)
	attrList := client.Attributes(credID, 0)

	// Since attrList.Ints does not include the secret key,
	// we should have {metadata attribute, election, votingnumber}.
	require.Equal(t, 3, len(attrList.Ints), "number of attributes in credential should be 3")
	require.NotNil(t, attrList.Ints[2], "randomblind attribute should not be nil")
	require.NotEqual(t, 0, attrList.Ints[2].Cmp(big.NewInt(0)), "random blind attribute should not equal zero")
	require.NoError(t, client.Close())
}

// Tests whether the client correctly detects a mismatch in the randomblind attributes between client and server.
// In this test we simulate a scenario where the client has an out-of-date configuration compared to the server.
// The server has updated configuration in which two randomblind attributes are present.
// The client has only one. The client should notice and and abort the session.
func testBlindIssuanceSessionDifferentAmountOfRandomBlinds(t *testing.T, conf interface{}, opts ...sessionOption) {
	require.IsType(t, IrmaLibraryConfiguration, conf)
	irmaServerConf := updatedSchemeConfigDecorator(conf.(func() *server.Configuration))

	credID := irma.NewCredentialTypeIdentifier("irma-demo.stemmen.stempas")
	attrID1 := irma.NewAttributeTypeIdentifier("irma-demo.stemmen.stempas.election")
	attrID2 := irma.NewAttributeTypeIdentifier("irma-demo.stemmen.stempas.votingnumber")

	client, handler := parseStorage(t, opts...)
	defer test.ClearTestStorage(t, handler.storage)

	require.Truef(t, client.Configuration.ContainsCredentialType(credID), "CredentialType %s not found", credID)
	require.Truef(t, client.Configuration.ContainsAttributeType(attrID1), "AttributeType %s not found", attrID1)
	require.Truef(t, client.Configuration.ContainsAttributeType(attrID2), "AttributeType %s not found", attrID2)
	require.True(t, client.Configuration.AttributeTypes[attrID2].RandomBlind, "AttributeType votingnumber is not of type random blind")

	request := irma.NewIssuanceRequest([]*irma.CredentialRequest{
		{
			CredentialTypeID: credID,
			Attributes: map[string]string{
				"election": "plantsoen",
			},
		},
	})

	res := doSession(t, request, client, nil, nil, nil, irmaServerConf, append(opts, sessionOptionIgnoreError)...)
	require.NotNil(t, res.clientResult)
	require.EqualError(t, res.clientResult.Err, "Error type: randomblind\nDescription: mismatch in randomblind attributes between server/client\nStatus code: 0")
}

func TestPOSTSizeLimit(t *testing.T) {
	rs := StartRequestorServer(t, IrmaServerConfiguration())
	defer rs.Stop()

	server.PostSizeLimit = 1 << 10
	defer func() {
		server.PostSizeLimit = 10 << 20
	}()

	req, err := http.NewRequest(
		http.MethodPost,
		"http://localhost:48682/session/",
		bytes.NewReader(make([]byte, server.PostSizeLimit+1, server.PostSizeLimit+1)),
	)
	require.NoError(t, err)
	req.Header.Set("Content-Type", "application/json")
	http.DefaultClient.Timeout = 30 * time.Second
	res, err := http.DefaultClient.Do(req)
	require.NoError(t, err)
	bts, err := ioutil.ReadAll(res.Body)
	require.NoError(t, err)

	var rerr irma.RemoteError
	require.NoError(t, json.Unmarshal(bts, &rerr))
	require.Equal(t, "http: request body too large", rerr.Message)
}

func testChainedSessions(t *testing.T, conf interface{}, opts ...sessionOption) {
	client, handler := parseStorage(t, opts...)
	defer test.ClearTestStorage(t, handler.storage)

	require.IsType(t, IrmaLibraryConfiguration, conf)
	irmaServer := StartIrmaServer(t, conf.(func() *server.Configuration)())
	defer irmaServer.Stop()
	nextServer := StartNextRequestServer(t, &irmaServer.conf.JwtRSAPrivateKey.PublicKey)
	defer func() {
		_ = nextServer.Close()
	}()

	var request irma.ServiceProviderRequest
	require.NoError(t, irma.NewHTTPTransport("http://localhost:48686", false).Get("1", &request))
	doSession(t, &request, client, irmaServer, nil, nil, nil)

	// check that our credential instance is new
	id := request.SessionRequest().Disclosure().Disclose[0][0][0].Type.CredentialTypeIdentifier()

	for _, cred := range client.CredentialInfoList() {
		if id.String() == fmt.Sprintf("%s.%s.%s", cred.SchemeManagerID, cred.IssuerID, cred.ID) &&
			cred.SignedOn.After(irma.Timestamp(time.Now().Add(-1*irma.ExpiryFactor*time.Second))) {
			return
		}
	}

	require.NoError(t, errors.New("newly issued credential not found in client"))
}

// Test to check whether session stores (like Redis) correctly handle non-existing sessions
func testUnknownRequestorToken(t *testing.T, conf interface{}, opts ...sessionOption) {
	require.IsType(t, IrmaLibraryConfiguration, conf)
	irmaServer := StartIrmaServer(t, conf.(func() *server.Configuration)())
	defer irmaServer.Stop()

	result, err := irmaServer.irma.GetSessionResult("12345")

	require.Error(t, err)
	require.Equal(t, err.Error(), "session result requested of unknown session 12345")
	require.Nil(t, result)
}

func testDisablePairing(t *testing.T, conf interface{}, opts ...sessionOption) {
	id := irma.NewAttributeTypeIdentifier("irma-demo.RU.studentCard.studentID")
	request := getCombinedIssuanceRequest(id)

	frontendOptionsHandler := func(handler *TestHandler) {
		_ = setPairingMethod(irma.PairingMethodPin, handler)
		_ = setPairingMethod(irma.PairingMethodNone, handler)
	}
<<<<<<< HEAD
	doSession(t, request, nil, nil, frontendOptionsHandler, nil, conf, opts...)
}

func updatedSchemeConfigDecorator(fn func() *server.Configuration) func() *server.Configuration {
	return func() *server.Configuration {
		c := fn()
		c.SchemesPath = filepath.Join(testdata, "irma_configuration_updated")
		return c
	}
=======
	sessionHelperWithFrontendOptions(t, request, "issue", nil, frontendOptionsHandler, nil)
}

func TestStatusEventsSSE(t *testing.T) {
	// Start a server with SSE enabled
	conf := IrmaServerConfiguration()
	conf.EnableSSE = true
	rs := StartRequestorServer(t, conf)
	defer rs.Stop()

	// Start a session at the server
	request := irma.NewDisclosureRequest(irma.NewAttributeTypeIdentifier("irma-demo.RU.studentCard.studentID"))
	sesPkg, _ := startSession(t, request, "verification", false)

	// Start SSE connections to the SSE endpoints
	url := fmt.Sprintf("http://localhost:%d/session/%s/statusevents", conf.Port, sesPkg.Token)
	requestorStatuschan, requestorCancel := listenStatusEventsSSE(t, url)
	frontendStatuschan, frontendCancel := listenStatusEventsSSE(t, sesPkg.SessionPtr.URL+"/statusevents")

	// Wait for the session to start and the SSE HTTP connections to be made
	time.Sleep(100 * time.Millisecond)

	// Make a client, and let it perform the session
	client, handler := parseStorage(t)
	defer test.ClearTestStorage(t, handler.storage)
	h := &TestHandler{
		t:                  t,
		c:                  make(chan *SessionResult),
		client:             client,
		expectedServerName: expectedRequestorInfo(t, client.Configuration),
	}
	qrjson, err := json.Marshal(sesPkg.SessionPtr)
	require.NoError(t, err)
	client.NewSession(string(qrjson), h)

	// Both channels should now receive "CONNECTED" and "DONE" in quick succession as the client
	// connects and then finishes the session.
	done := make(chan struct{})
	go func() {
		require.Equal(t, irma.ServerStatusConnected, <-requestorStatuschan)
		require.Equal(t, irma.ServerStatusConnected, <-frontendStatuschan)
		require.Equal(t, irma.ServerStatusDone, <-requestorStatuschan)
		require.Equal(t, irma.ServerStatusDone, <-frontendStatuschan)
		done <- struct{}{}
	}()

	// Stop waiting for events to arrive if it takes too long
	select {
	case <-done: // all ok, do nothing
	case <-time.After(5 * time.Second):
		// Cancel SSE requests, to ensure the goroutine above finishes so the test ends
		requestorCancel()
		frontendCancel()
		t.Fatal("SSE events took too long to arrive")
	}
}

// listenStatusEventsSSE is a helper function that connects to a SSE statusevents endpoint, and emits events
// received on it to the returned channel. Partially copied from subscribeSSE() in wait_status.go.
func listenStatusEventsSSE(t *testing.T, url string) (chan irma.ServerStatus, func()) {
	ctx, cancel := context.WithCancel(context.Background())
	statuschan := make(chan irma.ServerStatus)
	events := make(chan *sseclient.Event)

	// Start reading SSE events from the channel to which sseclient.Notify() will write
	go func() {
		for {
			e := <-events
			if e == nil || e.Type == "open" {
				continue
			}
			status := irma.ServerStatus(strings.Trim(string(e.Data), `"`))
			statuschan <- status
			if status.Finished() {
				cancel()
				return
			}
		}
	}()

	// Open SSE HTTP connection (in a goroutine since it is long-lived)
	go func() {
		defer close(statuschan)
		require.NoError(t, sseclient.Notify(ctx, url, true, events))
	}()

	return statuschan, cancel
>>>>>>> e50ad104
}<|MERGE_RESOLUTION|>--- conflicted
+++ resolved
@@ -22,7 +22,6 @@
 	sseclient "github.com/sietseringers/go-sse"
 
 	"github.com/go-errors/errors"
-	"github.com/golang-jwt/jwt/v4"
 	"github.com/stretchr/testify/require"
 )
 
@@ -761,7 +760,6 @@
 		_ = setPairingMethod(irma.PairingMethodPin, handler)
 		_ = setPairingMethod(irma.PairingMethodNone, handler)
 	}
-<<<<<<< HEAD
 	doSession(t, request, nil, nil, frontendOptionsHandler, nil, conf, opts...)
 }
 
@@ -771,8 +769,6 @@
 		c.SchemesPath = filepath.Join(testdata, "irma_configuration_updated")
 		return c
 	}
-=======
-	sessionHelperWithFrontendOptions(t, request, "issue", nil, frontendOptionsHandler, nil)
 }
 
 func TestStatusEventsSSE(t *testing.T) {
@@ -784,7 +780,7 @@
 
 	// Start a session at the server
 	request := irma.NewDisclosureRequest(irma.NewAttributeTypeIdentifier("irma-demo.RU.studentCard.studentID"))
-	sesPkg, _ := startSession(t, request, "verification", false)
+	sesPkg := startSession(t, rs, conf, request)
 
 	// Start SSE connections to the SSE endpoints
 	url := fmt.Sprintf("http://localhost:%d/session/%s/statusevents", conf.Port, sesPkg.Token)
@@ -859,5 +855,4 @@
 	}()
 
 	return statuschan, cancel
->>>>>>> e50ad104
 }