--- conflicted
+++ resolved
@@ -18,16 +18,13 @@
 
 type DefaultEcdsaJwtCreator struct {
 	PrivateKey *ecdsa.PrivateKey
-<<<<<<< HEAD
 }
 
 func NewDefaultEcdsaJwtCreatorWithHolderPrivateKey() (JwtCreator, error) {
 	key, err := DecodeEcdsaPrivateKey(testdata.HolderPrivKeyBytes)
 	return &DefaultEcdsaJwtCreator{
-		key: key,
+		PrivateKey: key,
 	}, err
-=======
->>>>>>> 81f390f8
 }
 
 func (c *DefaultEcdsaJwtCreator) CreateSignedJwt(customHeaderFields map[string]string, payload string) (string, error) {
