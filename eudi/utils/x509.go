package utils

import (
	"bytes"
	"crypto/x509"
	"crypto/x509/pkix"
	"encoding/base64"
	"encoding/pem"
	"fmt"
)

func ObtainIssuerUrlFromCertChain(certChain []*x509.Certificate) (string, error) {
	if len(certChain) == 0 {
		return "", fmt.Errorf("no certificate to get host name from")
	}
	leaf := certChain[0]
	if len(leaf.URIs) == 0 {
		return "", fmt.Errorf("no URIs in certificate")
	}
	for _, uri := range leaf.URIs {
		if uri != nil {
			return uri.String(), nil
		}
	}
	return "", fmt.Errorf("all URIs are nil")
}

// ParsePemCertificateChain takes in the raw contents of a PEM formatted certificate
// file and returns the contents as a list of x509 certificates.
func ParsePemCertificateChain(data []byte) ([]*x509.Certificate, error) {
	var certs []*x509.Certificate
	rest := data

	for {
		var block *pem.Block
		block, rest = pem.Decode(rest)
		if block == nil {
			break
		}
		if block.Type != "CERTIFICATE" {
			continue
		}
		cert, err := x509.ParseCertificate(block.Bytes)
		if err != nil {
			return nil, err
		}

		certs = append(certs, cert)
	}

	return certs, nil
}

func ConvertPemCertificateChainToX5cFormat(certs []*x509.Certificate) ([]string, error) {
	x5c := []string{}

	for _, cert := range certs {
		encoded := base64.StdEncoding.EncodeToString(cert.Raw)
		x5c = append(x5c, encoded)
	}

	return x5c, nil

}

// ParsePemCertificateChainToX5cFormat takes in the raw contents of a PEM formatted certificate
// file and returns the contents of the chain in the format expected
// as the `x5c` header parameter of a jwt.
func ParsePemCertificateChainToX5cFormat(data []byte) ([]string, error) {
	certs, err := ParsePemCertificateChain(data)
	if err != nil {
		return nil, err
	}
	return ConvertPemCertificateChainToX5cFormat(certs)
}

// CreateX509VerifyOptionsFromCertChain creates x509.VerifyOptions that can be added
// to the `VerificationContext` as the trusted certificate chain.
func CreateX509VerifyOptionsFromCertChain(pemChainData []byte) (*x509.VerifyOptions, error) {
	certs, err := ParsePemCertificateChain(pemChainData)
	if err != nil {
		return nil, err
	}

	rootPool := x509.NewCertPool()
	rootPool.AddCert(certs[0])

	intermediatePool := x509.NewCertPool()
	for _, cert := range certs[1:] {
		intermediatePool.AddCert(cert)
	}

	certVerifyOpts := x509.VerifyOptions{
		Roots:         rootPool,
		Intermediates: intermediatePool,
		KeyUsages:     []x509.ExtKeyUsage{x509.ExtKeyUsageClientAuth},
	}

	return &certVerifyOpts, nil
}

func GetRevocationListsForIssuer(authorityKeyId []byte, issuer pkix.Name, revocationLists []*x509.RevocationList) []*x509.RevocationList {
	var clrs []*x509.RevocationList
	for _, rl := range revocationLists {
		if bytes.Equal(rl.AuthorityKeyId, authorityKeyId) && rl.Issuer.ToRDNSequence().String() == issuer.ToRDNSequence().String() {
			clrs = append(clrs, rl)
		}
	}
	return clrs
}

func VerifyCertificateAgainstIssuerRevocationLists(cert *x509.Certificate, revocationLists []*x509.RevocationList) error {
	issuerRevocationLists := GetRevocationListsForIssuer(cert.AuthorityKeyId, cert.Issuer, revocationLists)

	for _, revocationList := range issuerRevocationLists {
		for _, revokedCert := range revocationList.RevokedCertificateEntries {
			if revokedCert.SerialNumber.Cmp(cert.SerialNumber) == 0 {
				return fmt.Errorf("certificate is revoked by issuer %v in revocation list with number %v", cert.Issuer.ToRDNSequence().String(), revocationList.Number)
			}
		}
	}
	return nil
}

<<<<<<< HEAD
func VerifyCertificateUri(cert *x509.Certificate, uri string) error {
	if cert == nil {
		return fmt.Errorf("certificate is nil")
	}
	if uri == "" {
		return fmt.Errorf("URI is empty")
	}

	// Check if the URI is in the Subject Alternative Names (SANs)
	for _, san := range cert.URIs {
		if san.String() == uri {
			return nil
		}
	}

	return fmt.Errorf("URI %q is not in the SANs of the certificate", uri)
=======
// VerifyRevocationListsSignatures verifies the signatures of the revocation lists for a given parent certificate.
// In case of a revocation list for the root certificate, this will verify for the root certificate itself.
func VerifyRevocationListsSignatures(parentCert *x509.Certificate, revocationLists []*x509.RevocationList) error {
	parentRevocationLists := GetRevocationListsForIssuer(parentCert.SubjectKeyId, parentCert.Subject, revocationLists)
	for _, crl := range parentRevocationLists {
		if err := crl.CheckSignatureFrom(parentCert); err != nil {
			return err
		}
	}
	return nil
>>>>>>> dcd017c0
}<|MERGE_RESOLUTION|>--- conflicted
+++ resolved
@@ -122,7 +122,6 @@
 	return nil
 }
 
-<<<<<<< HEAD
 func VerifyCertificateUri(cert *x509.Certificate, uri string) error {
 	if cert == nil {
 		return fmt.Errorf("certificate is nil")
@@ -139,7 +138,8 @@
 	}
 
 	return fmt.Errorf("URI %q is not in the SANs of the certificate", uri)
-=======
+}
+
 // VerifyRevocationListsSignatures verifies the signatures of the revocation lists for a given parent certificate.
 // In case of a revocation list for the root certificate, this will verify for the root certificate itself.
 func VerifyRevocationListsSignatures(parentCert *x509.Certificate, revocationLists []*x509.RevocationList) error {
@@ -150,5 +150,4 @@
 		}
 	}
 	return nil
->>>>>>> dcd017c0
 }