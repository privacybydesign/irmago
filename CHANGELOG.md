# Changelog
All notable changes to this project will be documented in this file.

The format is based on [Keep a Changelog](https://keepachangelog.com/en/1.0.0/),
and this project adheres to [Semantic Versioning](https://semver.org/spec/v2.0.0.html).

## Unreleased

<<<<<<< HEAD
### Added
- E-mail address revalidation. At automated mailings (`irma keyshare tasks`) informing users their account is about to expire (temporary) invalid e-mail addresses are withheld from processing for 5 days, preventing cluttering of the processing queue

**Note:** E-mail address revalidation requires a change in the database schema. In order to enable this feature please add the `revalidate_on` column of type `bigint` to the `irma.emails` table. See the [schema](https://github.com/privacybydesign/irmago/tree/master/server/keyshare/schema.sql#L50) file.
=======
### Fixed
- `irma scheme verify` not detecting missing files in index 
- Scheme verification/signing does not reject credentials with invalid revocation settings
>>>>>>> b65a5ddf

### Changed
- Use separate application user in Dockerfile for entrypoint
As part of e-mail address revalidation:
- `VerifyMXRecord` incorporates a check to see if there is an active network connection
- MyIrma server: `/user` returns an additional field `revalidate_in_progress` in the JSON response body, indicating whether the e-mail address is being revalidated or not 
- MyIrma server: `/user/delete` and `/email/remove` return a 400 status code if one or more e-mail addresses of the user are invalid
- MyIrma server: `/email/remove` returns a 400 status code if one or more e-mail addresses of the user are invalid

### Removed
- Superfluous openssl package in Dockerfile

## [0.12.6] - 2023-05-31
### Fixed
- Legacy endpoints of keyshare server return 403 status codes when database is down

## [0.12.5] - 2023-05-25

### Changed
- Print warning in logs if log verbosity is set to trace

### Fixed
- LogoPath is incorrect after a requestor scheme update
- Parallel sessions may fail when one of the sessions requires pairing

## [0.12.4] - 2023-05-16

### Fixed
- Revocation related log messages occur twice or have wrong severity in irmaclient

## [0.12.3] - 2023-05-12

### Changed
- Move checks for missing schemes from scheme parsing to storage parsing
- Ignore directories in irma_configuration directory that don't contain a scheme

### Fixed
- Stability issues in transport logic
- Server and client timeouts are out-of-sync
- Keyshare server returns 403 status codes when database is down
- Handling invalid email or login tokens gives different status codes in different contexts
- CopyDirectory function may fail when relative paths are used

### Security
- Improve randomness of session tokens and pairing codes

### Internal
- Change contact e-mail address in README to Yivi
- Phase out deprecated io/ioutil library

## [0.12.2] - 2023-03-22

### Fixed
- Keyshare token cached by irmaclient becomes invalid when PIN is changed

## [0.12.1] - 2023-02-28

### Fixed
- Disable CGO bindings for release artifacts to natively support Alpine

## [0.12.0] - 2023-02-28

### Added
- Separate timeout constraints for the amount of time a client has to complete a session (`MaxSessionLifetime`) and a requestor has to retrieve the session result from the server (`SessionResultLifetime`)
- In `keyshareserver`, `EmailTokenValidity` allows configuring how long an e-mail address validation token is valid

### Changed
 - The maximum time a client has to complete a session is increased in `MaxSessionLifetime` to 15 minutes by default
 - `myirmaserver` returns a more appropriate `403 Invalid token` error response during e-mail address verification at `/verify` when the provided token is expired and therefore not found in the database.

### Security
 - Update dependency `golang.org/x/net` to v0.7.0, addressing [CVE-2022-27664](https://nvd.nist.gov/vuln/detail/CVE-2022-27664)
 - Update dependency `golang.org/x/text/language` to v0.7.0, addressing [CVE-2022-32149](https://nvd.nist.gov/vuln/detail/CVE-2022-32149)

## [0.11.2] - 2023-02-13

### Fixed
 - ParseFolder cannot handle legacy oldscheme and tempscheme directories

## [0.11.1] - 2023-01-19

### Added
 - Missing support for keyshare server endpoint versioning

### Removed
 - Superfluous endpoint versioning in HTTP response headers of keyshare server

### Fixed
 - Race condition in revocation gocron instance due to jobs that start too soon
 - Deal with leftover temp dirs in scheme folder if updating is aborted
 - Scheme index updates within UpdateSchemes should be written to disk atomically
 - InstallScheme does not undo its changes when an error occurs
 - Test: race condition in StartBadHttpServer handler

## [0.11.0] - 2022-11-10

### Added
- Storage encryption functionality in `irmaclient`
- Challenge response user authentication using ECDSA key pair between `irma keyshare server` and `irmaclient`
- Support for multiple keyshare servers in `irmaclient` to improve testability
- Extra configuration options for postgres database connections in `irma keyshare server` and `irma keyshare myirmaserver`
- Rate limiting on sending emails to the same email address in a short time period by `irma keyshare server` and `irma keyshare myirmaserver`
- Middleware to catch panics in HTTP handlers and return a 500 error instead
- Performance test scripts for `irma keyshare server`
- MyIRMA webclient service in docker-compose.yml to improve development setup
- CI status check for i386 architecture
- CodeQL static code analysis
- Contact details for support, discussion and responsible disclosure
- VSCode launch configuration

### Changed
- BREAKING: `irmaclient` requires minimum `irma keyshare server` version 0.11.0 (due to challenge response user authentication).
  `irma keyshare server` does support older `irmaclient` versions.
- Updated dependencies
- Phased out unmaintained jasonlvhit/gocron library and migrated to go-co-op/gocron
- Made gocron usage more consistent
- Phased out legacy `irmaclient` log entry formats
- Consistently specify charset in HTTP responses when the content type is `application/json`
- Applied the code convention changes of golang 1.19
- Always use the latest version of golang in GitHub status checks
- Improved input validation of email addresses
- Improved testability of revoked credentials
- Use new URL of timestamp server (atumd) in unit tests

### Fixed
- Broken retrieval of user from postgres database by `irma keyshare server`
- Also remove legacy file storage when calling `RemoveStorage` in `irmaclient`
- `irma keyshare myirmaserver` requests login and email attribute options as conjunction instead of as disjunction
- Chained sessions did not work due to bug in `irma keyshare server`
- Attributes from multiple issuer schemes could not be mixed in chained sessions
- Panics occurred during error handling in `irmaclient`
- Avoid gocron panics in revocation code during `irmaclient` startup
- Do not abort `irma keyshare tasks` run while looping over expired accounts and finding an invalid email address (quick fix)
- Use subject value instead of file path value as email subject in account removed email of `irma keyshare myirmaserver`
- Requestor JWT authentication did not work at revocation endpoint of `irma server`
- Concurrency issues in `irmaclient.Client.credential()` and `irma.Configuration.parseKeysFolder()`

### Security
- Prevent that a user can detect whether a certain email address is registered at `irma keyshare server` and `irma keyshare myirmaserver` (vulnerable versions have never been live in production)


## [0.10.0] - 2022-03-09

### Added
- `irma session` now supports [static sessions](https://irma.app/docs/irma-server/#static-irma-qrs) and can start sessions from a [session package](https://irma.app/docs/api-irma-server/#post-session)
- (Requestor) schemes and their contents can now [specify their languages](https://github.com/privacybydesign/irmago/pull/194/), which `irma scheme verify` takes into account
- Add Apple Silicon builds in releases

### Fixed
- Mutex deadlock that could freeze the server when using chained sessions
- Bug that would prevent warnings on 4xx and 5xx responses from showing when not in verbose/debug mode


## [0.9.0] - 2021-12-17

### Added

* Support for [stateless IRMA server using Redis](https://irma.app/docs/stateless)
* Added Dockerfile and docker-compose files for running `irma`, the unit tests, and/or the services required by the unit tests

### Changes

* Improve error messages of IRMA server in case of invalid session requests

### Fixed

* Fix panic when an issuance request contains a credential ID consisting of less than three parts
* Ensure session handler callback function, when specified, is also called when session expires
* Several small bugs in MyIRMA backend server


## [0.8.0] - 2021-07-27
This release contains several large new features. In particular, the shoulder surf prevention feature brings a number of breaking changes in the API, mainly within the `irmaserver` package.

### Added

* Support for [chained IRMA sessions](https://irma.app/docs/next/chained-sessions)
* A Go rewrite of the [keyshare server](https://irma.app/docs/overview/#irma-pin-codes-using-the-keyshare-server) (see the new `irma keyshare` commands), succeeding the [now deprecated `irma_keyshare_server`](https://github.com/credentials/irma_keyshare_server)
* Added a function `SessionStatus` in the `irmaserver` package returning a channel with status updates of an IRMA session
* Added `--api-prefix` parameter to the IRMA server for prefixing its API endpoints with a string
* Added `--max-session-lifetime` parameter to the IRMA server for setting the session expiry (default 5 minutes)
* Shoulder surfing prevention: support for device pairing to prevent shoulder surfing (i.e. make it impossible for someone in close physical proximity to a user to scan the QR code that was meant for the user)
  * Introduced new endpoints used by the [frontend](https://github.com/privacybydesign/irma-frontend-packages) to manage device pairing
  * The API of the `irmaserver` package has two new functions `SetFrontendOptions` and `PairingCompleted`
  * A new server status `"PAIRING"` is introduced

### Changes

* During scheme parsing, folders found in the scheme folder not present in the assets (when configured) are removed
* Shoulder surfing prevention:
  * The `server.SessionPackage` struct now contains a new struct `FrontendRequest` of type `*irma.FrontendSessionRequest`, containing the following:
    * A boolean `PairingRecommended` (named `pairingHint` when being marshalled to JSON) that is set to true when pairing is recommended for that session, as indication to the frontend
    * An `Authorization` token used by the frontend to set pairing options
    * Fields called `MinProtocolVersion` and `MaxProtocolVersion` indicating the frontend protocol version range supported by the IRMA server.
  * The return values of the `StartSession` function from the API of the `irmaserver` package have changed as follows:
    * The type of the second return parameter, the requestor token, has changed from `string` to `irma.RequestorToken`
    * A new return parameter (type `*irma.FrontendSessionRequest`) has been added containing the frontend pairing settings (corresponding to the `FrontendRequest` field in the `server.SessionPackage` mentioned above)
  * The `token` parameter, as used by most functions in the API of the `irmaserver` package, now has the type `irma.RequestorToken`
  * The `server.Status` type has been moved to `irma.ServerStatus`; the related constants are also moved, e.g. from `server.StatusInitialized` to `irma.ServerStatusInitialized`

### Fixed
* Bug causing IRMA server startup to fail when revocation is enabled
* Bug causing sessions to fail when revocation is enabled and the issuer has multiple revocation-enabled keys
* Incorrectly cased SQL column name used in revocation data lookup
* Bug causing issuance time in revocation records being floored to credential validity epoch boundaries
* Fixed bug when loading private key of issuer if another issuer with a similar name exists

## [0.7.0] - 2021-03-17
### Fixed
* Bug causing scheme updating to fail if OS temp dir is on other file system than the schemes
* Prevent session result JWTs from being expired immediately if no expiry is specified is set in the session request; instead in that case they expire after two minutes
* When POSTing session result to the `callbackUrl` specified in session request, set `Content-Type` to `application/json` for JSON messages
* Fixed panic during scheme downloading on Windows
* Correctly decode randomblind attributes when verifying disclosures/signatures

### Added
* Add request URL to log entry when IRMA server encounters an error (404 or otherwise) during HTTP request handling
* Add flag `--allow-unsigned-callbacks` to IRMA server to allow `callbackUrl` in session requests when no JWT private key is installed
* Add flag `--augment-client-return-url` to IRMA server to enable augmenting client return URL with server session token as query parameter (needs to be additionally enabled in session requests)
* Add new `irma issuer keyprove` and `irma issuer keyverify` commands to generate and verify zero-knowledge proofs of correct generation of issuer private/public keypairs

### Changed
* Clarify warning and suppress stacktrace in IRMA server log entry in case `/statusevents` is hit while SSE is disabled
* Force Unix (LF) line endings in schemes during scheme signing for consistency
* Moved revocation commands from `irma issuer revocation` to just `irma issuer`

## [0.6.1] - 2020-12-15
### Changed
* Change endpoint to which [IRMA server admin email address](https://irma.app/docs/email/) is sent and include IRMA server version number

### Fixed
* Bug that could cause schemes on disk to enter an inconsistent state, causing IRMA server to refuse to startup
* Nil deref during IRMA server startup in case local IP address failed to be determined
* Bug causing requestor scheme updating to fail

## [0.6.0] - 2020-10-20
### Added
* Support for "randomblind" attributes (if enabled in the scheme), for e.g. election use cases: attributes containing large random numbers issued in such a way that 1) the issuer does not learn their value while still providing a valid signature over the credential containing the attributes, and 2) the attribute value will be unequal to all previously issued randomblind attributes with overwhelming probability. Once issued, these attributes can be disclosed normally (i.e., only the issuance protocol is different for these attributes).
* Initial support (currently limited to issuing sessions) in `irmaclient` for "pretty verifier names": human-readable and translatable requestor names to show in the IRMA app during a session to identify the requestor, instead of just a hostname, defined in a new scheme type called "requestor schemes" (e.g. https://github.com/privacybydesign/pbdf-requestors)

### Changed
* Renamed and refactored several (mostly internal) functions dealing with installing, parsing and updating schemes, to support both scheme types (normal schemes as well as requestor schemes)
* `irmaclient` now includes suggestions for non-singletons in the disclosure candidates during sessions, like it does for singletons not in the user's wallet

### Fixed
* Bug that would cause the IRMA server to log required values of attributes to be disclosed, when logging the session request
* Bug in `irmaclient` leading to the wrong error message in case of bad internet connection

## [0.5.1] - 2020-09-17
### Changed
* Switched to forks of `cobra`, `viper`, and `pflag` so that depending packages don't require `replace` directives in their go.mod

## [0.5.0] - 2020-09-03
### Fixed
* Bug in scheme update mechanism leading to `UNKNOWN_PUBLIC_KEY` errors when new public keys have been added to the scheme
* Several bugfixes in `irmaclient`

## [0.5.0-rc.5] - 2020-08-11
### Added
* Support disabling scheme auto-updating in `irma session`
* Support revocation in `irma session` and `irma request`

### Fixed
* Fixed bug in server configuration defaults when enabling production mode through config file
* Fixed bug that would kill server-sent events (SSE) connections after several seconds
* Fixed invalidation of local copy of index if local scheme is newer than the remote one
* Ignore absence of FAQ fields and category in credentialtypes during `irma scheme verify`

### Security
* Abort issuance or disclosure in server and client in case of expired public keys

## [0.5.0-rc.4] - 2020-06-18
### Added
* Support for parallel sessions (e.g. issuance of missing credentials during a disclosure session) to `irmaclient`

### Fixed
* Several minor bugs in `irmaclient`

### Security
* The IRMA server now keeps issuer private keys in memory as short as possible


## [0.5.0-rc.3] - 2020-05-14
### Added
* Various additions to `irmaclient` for the [new IRMA app](https://github.com/privacybydesign/irmamobile), among others:
  * Several new fields in `irma.CredentialType` for specifying e.g. help messages and card colors
  * Added developer mode enabling non-HTTPS connections to IRMA servers for local testing (see below)

### Fixed
* Problems with `--privkeys` option to IRMA server

### Security
* `irma` command, IRMA server and `irmaclient` will now enforce HTTPS for outgoing connections whenever possible
* Update supported TLS ciphers and curves for IRMA server
* Fixed potential bug allowing MitM attacker to arbitrarily change installed schemes
* Fixed potential DoS attack in IRMA server endpoints (sending it large amounts of data or keeping connections open indefinitely)


## [0.5.0-rc.2] - 2020-04-21

### Added
* Revocation of previously issued credentials (see [documentation](https://irma.app/docs/revocation/))
* Support HTTP/2 in IRMA server and app
* Option `--skip-permission-keys-check` to IRMA server disabling checking that all required private keys are present in the server configuration

### Changed
* Use go modules instead of `dep` for tracking and locking dependencies

### Fixed
* `irmaserver` HTTP handler returns 404 an 405 as JSON error messages as expected
* Consistently use a docopt/git/aptitude like format for usage sections in help of `irma` subcommands
* Incorrect default value of `--url` flag to `irma session` subcommand
* IRMA server no longer allows nonsensical wildcard usage in [requestor permissions](https://irma.app/docs/irma-server/#permissions)

### Security
* `irma issuer keygen` now has default keylength 2048
* Added various sanity checks to files and file paths
* Fixed potential scheme downgrade attack when installing/updating schemes in MitM scenarios


## [0.5.0-rc.1] - 2020-03-03
### Added
- Include `clientReturnURL` in session request

### Changed
- All (translated) names of issuers and credential types of demo schemes (i.e. `irma-demo`) must now start with `Demo `
- `irmaclient` now uses bbolt for storage
- When the `irmaclient` receives a credential identical to another older one, the older one is overwritten
- Scheme signing and verification now supports symlinks

### Fixed
- Unclear error message when the request's `Content-Type` HTTP header is not properly set
- Unclear error message when non-optional attributes are missing in issuance request
- Scheme verification now ignores deprecated issuers and keys and ignores missing IssueURL tags in credential types
- `irma server` no longer crashes at startup if no network interfaces are available
- Various bugs in `irma server` configuration


## [0.4.1] - 2019-10-15
### Changed
- Renamed `irma session` flag `--authmethod` to `--auth-method` for consistency with server `Configuration` struct

### Fixed
- Fix bug that would prevent downloading of demo private keys of demo schemes on server startup and scheme updating
- `irma server` now respects the `disable_schemes_update` option like the `irmaserver` library (#63)
- Other small fixes


## [0.4.0] - 2019-10-09
### Added
- New irma server feature: static (e.g. printable) QRs that start preconfigured sessions, see [documentation](https://irma.app/docs/irma-server/#static-irma-qrs)
- irma server now returns attribute issuance time to the requestor after the session has finished

### Fixed
- Hopefully fix “unknown or expired session” errors that would sometimes occur in the IRMA app in bad network conditions
- Combined issuance-disclosure requests with two schemes one of which has a keyshare server now work as expected
- Various other bugfixes

[0.12.6]: https://github.com/privacybydesign/irmago/compare/v0.12.5...v0.12.6
[0.12.5]: https://github.com/privacybydesign/irmago/compare/v0.12.4...v0.12.5
[0.12.4]: https://github.com/privacybydesign/irmago/compare/v0.12.3...v0.12.4
[0.12.3]: https://github.com/privacybydesign/irmago/compare/v0.12.2...v0.12.3
[0.12.2]: https://github.com/privacybydesign/irmago/compare/v0.12.1...v0.12.2
[0.12.1]: https://github.com/privacybydesign/irmago/compare/v0.12.0...v0.12.1
[0.12.0]: https://github.com/privacybydesign/irmago/compare/v0.11.2...v0.12.0
[0.11.2]: https://github.com/privacybydesign/irmago/compare/v0.11.1...v0.11.2
[0.11.1]: https://github.com/privacybydesign/irmago/compare/v0.11.0...v0.11.1
[0.11.0]: https://github.com/privacybydesign/irmago/compare/v0.10.0...v0.11.0
[0.10.0]: https://github.com/privacybydesign/irmago/compare/v0.9.0...v0.10.0
[0.9.0]: https://github.com/privacybydesign/irmago/compare/v0.8.0...v0.9.0
[0.8.0]: https://github.com/privacybydesign/irmago/compare/v0.7.0...v0.8.0
[0.7.0]: https://github.com/privacybydesign/irmago/compare/v0.6.1...v0.7.0
[0.6.1]: https://github.com/privacybydesign/irmago/compare/v0.6.0...v0.6.1
[0.6.0]: https://github.com/privacybydesign/irmago/compare/v0.5.1...v0.6.0
[0.5.1]: https://github.com/privacybydesign/irmago/compare/v0.5.0...v0.5.1
[0.5.0]: https://github.com/privacybydesign/irmago/compare/v0.5.0-rc.5...v0.5.0
[0.5.0-rc.5]: https://github.com/privacybydesign/irmago/compare/v0.5.0-rc.4...v0.5.0-rc.5
[0.5.0-rc.4]: https://github.com/privacybydesign/irmago/compare/v0.5.0-rc.3...v0.5.0-rc.4
[0.5.0-rc.3]: https://github.com/privacybydesign/irmago/compare/v0.5.0-rc.2...v0.5.0-rc.3
[0.5.0-rc.2]: https://github.com/privacybydesign/irmago/compare/v0.5.0-rc.1...v0.5.0-rc.2
[0.5.0-rc.1]: https://github.com/privacybydesign/irmago/compare/v0.4.1...v0.5.0-rc.1
[0.4.1]: https://github.com/privacybydesign/irmago/compare/v0.4.0...v0.4.1
[0.4.0]: https://github.com/privacybydesign/irmago/tree/v0.4.0<|MERGE_RESOLUTION|>--- conflicted
+++ resolved
@@ -6,16 +6,14 @@
 
 ## Unreleased
 
-<<<<<<< HEAD
-### Added
-- E-mail address revalidation. At automated mailings (`irma keyshare tasks`) informing users their account is about to expire (temporary) invalid e-mail addresses are withheld from processing for 5 days, preventing cluttering of the processing queue
-
-**Note:** E-mail address revalidation requires a change in the database schema. In order to enable this feature please add the `revalidate_on` column of type `bigint` to the `irma.emails` table. See the [schema](https://github.com/privacybydesign/irmago/tree/master/server/keyshare/schema.sql#L50) file.
-=======
 ### Fixed
 - `irma scheme verify` not detecting missing files in index 
 - Scheme verification/signing does not reject credentials with invalid revocation settings
->>>>>>> b65a5ddf
+
+### Added
+- E-mail address revalidation. At automated mailings (`irma keyshare tasks`) informing users their account is about to expire (temporary) invalid e-mail addresses are withheld from processing for 5 days, preventing cluttering of the processing queue
+
+**Note:** E-mail address revalidation requires a change in the database schema. In order to enable this feature please add the `revalidate_on` column of type `bigint` to the `irma.emails` table. See the [schema](https://github.com/privacybydesign/irmago/tree/master/server/keyshare/schema.sql#L50) file.
 
 ### Changed
 - Use separate application user in Dockerfile for entrypoint
