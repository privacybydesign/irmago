--- conflicted
+++ resolved
@@ -8,11 +8,8 @@
 
 ### Added
 - E-mail address revalidation, addressing issues where user's e-mail addresses can be (temporary) invalid
-<<<<<<< HEAD
 - Publish the Docker image of the `irma` CLI tool on ghcr.io/privacybydesign/irma
-=======
 - Support for revocation db type `sqlserver` (Microsoft SQL Server)
->>>>>>> 89a20feb
 
 ### Changed
 - Use separate application user in Dockerfile for entrypoint
