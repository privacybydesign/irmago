--- conflicted
+++ resolved
@@ -7,11 +7,8 @@
 ## Unreleased
 
 ### Fixed
-<<<<<<< HEAD
+- `irma scheme verify` not detecting missing files in index 
 - Scheme verification/signing does not reject credentials with invalid revocation settings
-=======
-- `irma scheme verify` not detecting missing files in index 
->>>>>>> 9aae2e22
 
 ### Changed
 - Use separate application user in Dockerfile for entrypoint
