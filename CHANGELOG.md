# Changelog
All notable changes to this project will be documented in this file.

The format is based on [Keep a Changelog](https://keepachangelog.com/en/1.0.0/),
and this project adheres to [Semantic Versioning](https://semver.org/spec/v2.0.0.html).

## Unreleased
### Fixed
<<<<<<< HEAD
- Invalid hostname specified in MX record bypasses e-mail address revalidation
=======
- Background revocation tasks not stopped when closing an `irmaclient`
>>>>>>> 8d4c4bad

## [0.14.2] - 2023-10-25
### Fixed
- IRMA session gets stuck in communicating status when user is requested to confirm PIN in `irmaclient`

## [0.14.1] - 2023-10-18
### Fixed
- Improve stability of database drivers by bumping their versions

### Security
- Use Go toolchain version 1.21.3 for building `irma` CLI tool

### Internal
- Fixed failing tests due to expired test.test2 idemix key

## [0.14.0] - 2023-10-02
Note for users of the `irmaclient` package (e.g. maintainers of the [Yivi app](https://github.com/privacybydesign/irmamobile)): the `KeyshareVerifyPin` function requires the renewal endpoint for the keyshare attribute to be present. Therefore, this version should first be deployed on keyshare servers before the client side can be upgraded.
### Added
- Option `skipExpiryCheck` in disclosure requests to allow disclosure of expired credentials (e.g. `"skipExpiryCheck": ["irma-demo.sidn-pbdf.email"]`)
- Option `host` in session request to overrule host name in IRMA QR if permission has been granted (see below)
  ```
  {
    "@context": "https://irma.app/ld/request/disclosure/v2",
    "host": "irma.example.com",
    "disclose": ...
  }
  ```
  This leads to the following session package:
  ```
  {
    "token":"KzxuWKwL5KGLKr4uerws",
    "sessionPtr": {"u":"https://irma.example.com/irma/session/ysDohpoySavbHAUDjmpz","irmaqr":"disclosing"},
    "frontendRequest": {
      "authorization":"qGrMmL8UZwZ88Sq8gobV",
      "minProtocolVersion": "1.0",
      "maxProtocolVersion": "1.1"
    }
  }
  ```
- Permission option `host_perms` in the requestor configuration to specify which values a requestor may use for the `host` option in session requests
  ```
  {
    "requestors": {
        "myapp": {
            "disclose_perms": [ "irma-demo.MijnOverheid.ageLower.over18" ],
            "sign_perms": [ "irma-demo.MijnOverheid.ageLower.*" ],
            "issue_perms": [ "irma-demo.MijnOverheid.ageLower" ],
            "host_perms": ["*.example.com"]
            "auth_method": "token",
            "key": "eGE2PSomOT84amVVdTU"
        }
    }
  }
  ```
- Renewal endpoint for keyshare attribute in the keyshare server (`/users/renewKeyshareAttribute`)
- Keyshare server /api/v2/prove/... endpoints for the new keyshare protocol

### Changed
- `KeyshareVerifyPin` function in irmaclient ensures the keyshare attribute is valid
- Sending the account expiry email is done when user has only valid e-mail addresses
- Strip unnecessary details from database errors

### Fixed
- User account expiry continues when one or more e-mail addresses are marked for revalidation

## [0.13.3] - 2023-09-06
### Fixed
- Auto-update mechanism of IRMA configuration not working in ghcr.io/privacybydesign/irma Docker container
- Panics occur when the timestamp file does not exist in a scheme directory

## [0.13.2] - 2023-08-22
### Changed
- Remove mail header 'Content-Transfer-Encoding: binary'
  The header gets converted to 'Content-Transfer-Encoding: quoted-printable' causing 'arc=fail (body hash mismatch)' with gmail

## [0.13.1] - 2023-08-16
### Fixed
- Invalid amount of arguments in query scan when e-mail revalidation is disabled

## [0.13.0] - 2023-08-10
### Added
- E-mail address revalidation, addressing issues where user's e-mail addresses can be (temporary) invalid
- Publish the Docker image of the `irma` CLI tool on ghcr.io/privacybydesign/irma
- Support for revocation db type `sqlserver` (Microsoft SQL Server)

### Changed
- Use separate application user in Dockerfile for entrypoint
- Rename RevocationStorage's UpdateLatest function to LatestUpdates. This name better fits its behaviour. The functionality stays the same.
- Validate revocation witness before revocation update is applied
- RevocationStorage's EnableRevocation function does not return an error anymore if it has been enabled already
- Use a Docker image created from scratch as base for the Dockerfile
- Custom WrapErrorPrefix function that respects the error's type
- Log info message of irma.SessionError errors

As part of e-mail address revalidation:
- `VerifyMXRecord` incorporates a check to see if there is an active network connection
- MyIrma server: `/user` returns an additional field `revalidate_in_progress` in the JSON response body, indicating whether the e-mail address is being revalidated or not
- MyIrma server: `/user/delete` and `/email/remove` return a 500 status code and `REVALIDATE_EMAIL` error type if one or more e-mail addresses of the user are invalid

**Note:** Enabling e-mail address revalidation requires a change in the database schema. In order to do this please add the `revalidate_on` column of type `bigint` to the `irma.emails` table. See the [schema](https://github.com/privacybydesign/irmago/tree/master/server/keyshare/schema.sql#L50) file. Otherwise e-mail address revalidation is disabled and there will not be a breaking change.

### Fixed
- Race conditions in database logic of revocation storage
- `irma scheme verify` not detecting missing files in index
- Scheme verification/signing does not reject credentials with invalid revocation settings
- Write transactions within memory implementation of revocation storage may lead to unintended changes

### Removed
- Superfluous openssl package in Dockerfile

### Security
- Let IRMA servers by default reject IRMA/Yivi apps that don't support pairing codes (IRMA protocol version <= 2.7)

**Note:** This is an important security update for issuers to make sure that pairing codes cannot be circumvented.
IRMA apps that don't support pairing codes should not be in circulation anymore, so this change won't affect users.
Yivi apps have always supported pairing codes.

### Internal
- Linter switch from golint to staticcheck
- Use Postgres 15 for unit and component tests

## [0.12.6] - 2023-05-31
### Fixed
- Legacy endpoints of keyshare server return 403 status codes when database is down

## [0.12.5] - 2023-05-25

### Changed
- Print warning in logs if log verbosity is set to trace

### Fixed
- LogoPath is incorrect after a requestor scheme update
- Parallel sessions may fail when one of the sessions requires pairing

## [0.12.4] - 2023-05-16

### Fixed
- Revocation related log messages occur twice or have wrong severity in irmaclient

## [0.12.3] - 2023-05-12

### Changed
- Move checks for missing schemes from scheme parsing to storage parsing
- Ignore directories in irma_configuration directory that don't contain a scheme

### Fixed
- Stability issues in transport logic
- Server and client timeouts are out-of-sync
- Keyshare server returns 403 status codes when database is down
- Handling invalid email or login tokens gives different status codes in different contexts
- CopyDirectory function may fail when relative paths are used

### Security
- Improve randomness of session tokens and pairing codes

### Internal
- Change contact e-mail address in README to Yivi
- Phase out deprecated io/ioutil library

## [0.12.2] - 2023-03-22

### Fixed
- Keyshare token cached by irmaclient becomes invalid when PIN is changed

## [0.12.1] - 2023-02-28

### Fixed
- Disable CGO bindings for release artifacts to natively support Alpine

## [0.12.0] - 2023-02-28

### Added
- Separate timeout constraints for the amount of time a client has to complete a session (`MaxSessionLifetime`) and a requestor has to retrieve the session result from the server (`SessionResultLifetime`)
- In `keyshareserver`, `EmailTokenValidity` allows configuring how long an e-mail address validation token is valid

### Changed
 - The maximum time a client has to complete a session is increased in `MaxSessionLifetime` to 15 minutes by default
 - `myirmaserver` returns a more appropriate `403 Invalid token` error response during e-mail address verification at `/verify` when the provided token is expired and therefore not found in the database.

### Security
 - Update dependency `golang.org/x/net` to v0.7.0, addressing [CVE-2022-27664](https://nvd.nist.gov/vuln/detail/CVE-2022-27664)
 - Update dependency `golang.org/x/text/language` to v0.7.0, addressing [CVE-2022-32149](https://nvd.nist.gov/vuln/detail/CVE-2022-32149)

## [0.11.2] - 2023-02-13

### Fixed
 - ParseFolder cannot handle legacy oldscheme and tempscheme directories

## [0.11.1] - 2023-01-19

### Added
 - Missing support for keyshare server endpoint versioning

### Removed
 - Superfluous endpoint versioning in HTTP response headers of keyshare server

### Fixed
 - Race condition in revocation gocron instance due to jobs that start too soon
 - Deal with leftover temp dirs in scheme folder if updating is aborted
 - Scheme index updates within UpdateSchemes should be written to disk atomically
 - InstallScheme does not undo its changes when an error occurs
 - Test: race condition in StartBadHttpServer handler

## [0.11.0] - 2022-11-10

### Added
- Storage encryption functionality in `irmaclient`
- Challenge response user authentication using ECDSA key pair between `irma keyshare server` and `irmaclient`
- Support for multiple keyshare servers in `irmaclient` to improve testability
- Extra configuration options for postgres database connections in `irma keyshare server` and `irma keyshare myirmaserver`
- Rate limiting on sending emails to the same email address in a short time period by `irma keyshare server` and `irma keyshare myirmaserver`
- Middleware to catch panics in HTTP handlers and return a 500 error instead
- Performance test scripts for `irma keyshare server`
- MyIRMA webclient service in docker-compose.yml to improve development setup
- CI status check for i386 architecture
- CodeQL static code analysis
- Contact details for support, discussion and responsible disclosure
- VSCode launch configuration

### Changed
- BREAKING: `irmaclient` requires minimum `irma keyshare server` version 0.11.0 (due to challenge response user authentication).
  `irma keyshare server` does support older `irmaclient` versions.
- Updated dependencies
- Phased out unmaintained jasonlvhit/gocron library and migrated to go-co-op/gocron
- Made gocron usage more consistent
- Phased out legacy `irmaclient` log entry formats
- Consistently specify charset in HTTP responses when the content type is `application/json`
- Applied the code convention changes of golang 1.19
- Always use the latest version of golang in GitHub status checks
- Improved input validation of email addresses
- Improved testability of revoked credentials
- Use new URL of timestamp server (atumd) in unit tests

### Fixed
- Broken retrieval of user from postgres database by `irma keyshare server`
- Also remove legacy file storage when calling `RemoveStorage` in `irmaclient`
- `irma keyshare myirmaserver` requests login and email attribute options as conjunction instead of as disjunction
- Chained sessions did not work due to bug in `irma keyshare server`
- Attributes from multiple issuer schemes could not be mixed in chained sessions
- Panics occurred during error handling in `irmaclient`
- Avoid gocron panics in revocation code during `irmaclient` startup
- Do not abort `irma keyshare tasks` run while looping over expired accounts and finding an invalid email address (quick fix)
- Use subject value instead of file path value as email subject in account removed email of `irma keyshare myirmaserver`
- Requestor JWT authentication did not work at revocation endpoint of `irma server`
- Concurrency issues in `irmaclient.Client.credential()` and `irma.Configuration.parseKeysFolder()`

### Security
- Prevent that a user can detect whether a certain email address is registered at `irma keyshare server` and `irma keyshare myirmaserver` (vulnerable versions have never been live in production)


## [0.10.0] - 2022-03-09

### Added
- `irma session` now supports [static sessions](https://irma.app/docs/irma-server/#static-irma-qrs) and can start sessions from a [session package](https://irma.app/docs/api-irma-server/#post-session)
- (Requestor) schemes and their contents can now [specify their languages](https://github.com/privacybydesign/irmago/pull/194/), which `irma scheme verify` takes into account
- Add Apple Silicon builds in releases

### Fixed
- Mutex deadlock that could freeze the server when using chained sessions
- Bug that would prevent warnings on 4xx and 5xx responses from showing when not in verbose/debug mode


## [0.9.0] - 2021-12-17

### Added

* Support for [stateless IRMA server using Redis](https://irma.app/docs/stateless)
* Added Dockerfile and docker-compose files for running `irma`, the unit tests, and/or the services required by the unit tests

### Changes

* Improve error messages of IRMA server in case of invalid session requests

### Fixed

* Fix panic when an issuance request contains a credential ID consisting of less than three parts
* Ensure session handler callback function, when specified, is also called when session expires
* Several small bugs in MyIRMA backend server


## [0.8.0] - 2021-07-27
This release contains several large new features. In particular, the shoulder surf prevention feature brings a number of breaking changes in the API, mainly within the `irmaserver` package.

### Added

* Support for [chained IRMA sessions](https://irma.app/docs/next/chained-sessions)
* A Go rewrite of the [keyshare server](https://irma.app/docs/overview/#irma-pin-codes-using-the-keyshare-server) (see the new `irma keyshare` commands), succeeding the [now deprecated `irma_keyshare_server`](https://github.com/credentials/irma_keyshare_server)
* Added a function `SessionStatus` in the `irmaserver` package returning a channel with status updates of an IRMA session
* Added `--api-prefix` parameter to the IRMA server for prefixing its API endpoints with a string
* Added `--max-session-lifetime` parameter to the IRMA server for setting the session expiry (default 5 minutes)
* Shoulder surfing prevention: support for device pairing to prevent shoulder surfing (i.e. make it impossible for someone in close physical proximity to a user to scan the QR code that was meant for the user)
  * Introduced new endpoints used by the [frontend](https://github.com/privacybydesign/irma-frontend-packages) to manage device pairing
  * The API of the `irmaserver` package has two new functions `SetFrontendOptions` and `PairingCompleted`
  * A new server status `"PAIRING"` is introduced

### Changes

* During scheme parsing, folders found in the scheme folder not present in the assets (when configured) are removed
* Shoulder surfing prevention:
  * The `server.SessionPackage` struct now contains a new struct `FrontendRequest` of type `*irma.FrontendSessionRequest`, containing the following:
    * A boolean `PairingRecommended` (named `pairingHint` when being marshalled to JSON) that is set to true when pairing is recommended for that session, as indication to the frontend
    * An `Authorization` token used by the frontend to set pairing options
    * Fields called `MinProtocolVersion` and `MaxProtocolVersion` indicating the frontend protocol version range supported by the IRMA server.
  * The return values of the `StartSession` function from the API of the `irmaserver` package have changed as follows:
    * The type of the second return parameter, the requestor token, has changed from `string` to `irma.RequestorToken`
    * A new return parameter (type `*irma.FrontendSessionRequest`) has been added containing the frontend pairing settings (corresponding to the `FrontendRequest` field in the `server.SessionPackage` mentioned above)
  * The `token` parameter, as used by most functions in the API of the `irmaserver` package, now has the type `irma.RequestorToken`
  * The `server.Status` type has been moved to `irma.ServerStatus`; the related constants are also moved, e.g. from `server.StatusInitialized` to `irma.ServerStatusInitialized`

### Fixed
* Bug causing IRMA server startup to fail when revocation is enabled
* Bug causing sessions to fail when revocation is enabled and the issuer has multiple revocation-enabled keys
* Incorrectly cased SQL column name used in revocation data lookup
* Bug causing issuance time in revocation records being floored to credential validity epoch boundaries
* Fixed bug when loading private key of issuer if another issuer with a similar name exists

## [0.7.0] - 2021-03-17
### Fixed
* Bug causing scheme updating to fail if OS temp dir is on other file system than the schemes
* Prevent session result JWTs from being expired immediately if no expiry is specified is set in the session request; instead in that case they expire after two minutes
* When POSTing session result to the `callbackUrl` specified in session request, set `Content-Type` to `application/json` for JSON messages
* Fixed panic during scheme downloading on Windows
* Correctly decode randomblind attributes when verifying disclosures/signatures

### Added
* Add request URL to log entry when IRMA server encounters an error (404 or otherwise) during HTTP request handling
* Add flag `--allow-unsigned-callbacks` to IRMA server to allow `callbackUrl` in session requests when no JWT private key is installed
* Add flag `--augment-client-return-url` to IRMA server to enable augmenting client return URL with server session token as query parameter (needs to be additionally enabled in session requests)
* Add new `irma issuer keyprove` and `irma issuer keyverify` commands to generate and verify zero-knowledge proofs of correct generation of issuer private/public keypairs

### Changed
* Clarify warning and suppress stacktrace in IRMA server log entry in case `/statusevents` is hit while SSE is disabled
* Force Unix (LF) line endings in schemes during scheme signing for consistency
* Moved revocation commands from `irma issuer revocation` to just `irma issuer`

## [0.6.1] - 2020-12-15
### Changed
* Change endpoint to which [IRMA server admin email address](https://irma.app/docs/email/) is sent and include IRMA server version number

### Fixed
* Bug that could cause schemes on disk to enter an inconsistent state, causing IRMA server to refuse to startup
* Nil deref during IRMA server startup in case local IP address failed to be determined
* Bug causing requestor scheme updating to fail

## [0.6.0] - 2020-10-20
### Added
* Support for "randomblind" attributes (if enabled in the scheme), for e.g. election use cases: attributes containing large random numbers issued in such a way that 1) the issuer does not learn their value while still providing a valid signature over the credential containing the attributes, and 2) the attribute value will be unequal to all previously issued randomblind attributes with overwhelming probability. Once issued, these attributes can be disclosed normally (i.e., only the issuance protocol is different for these attributes).
* Initial support (currently limited to issuing sessions) in `irmaclient` for "pretty verifier names": human-readable and translatable requestor names to show in the IRMA app during a session to identify the requestor, instead of just a hostname, defined in a new scheme type called "requestor schemes" (e.g. https://github.com/privacybydesign/pbdf-requestors)

### Changed
* Renamed and refactored several (mostly internal) functions dealing with installing, parsing and updating schemes, to support both scheme types (normal schemes as well as requestor schemes)
* `irmaclient` now includes suggestions for non-singletons in the disclosure candidates during sessions, like it does for singletons not in the user's wallet

### Fixed
* Bug that would cause the IRMA server to log required values of attributes to be disclosed, when logging the session request
* Bug in `irmaclient` leading to the wrong error message in case of bad internet connection

## [0.5.1] - 2020-09-17
### Changed
* Switched to forks of `cobra`, `viper`, and `pflag` so that depending packages don't require `replace` directives in their go.mod

## [0.5.0] - 2020-09-03
### Fixed
* Bug in scheme update mechanism leading to `UNKNOWN_PUBLIC_KEY` errors when new public keys have been added to the scheme
* Several bugfixes in `irmaclient`

## [0.5.0-rc.5] - 2020-08-11
### Added
* Support disabling scheme auto-updating in `irma session`
* Support revocation in `irma session` and `irma request`

### Fixed
* Fixed bug in server configuration defaults when enabling production mode through config file
* Fixed bug that would kill server-sent events (SSE) connections after several seconds
* Fixed invalidation of local copy of index if local scheme is newer than the remote one
* Ignore absence of FAQ fields and category in credentialtypes during `irma scheme verify`

### Security
* Abort issuance or disclosure in server and client in case of expired public keys

## [0.5.0-rc.4] - 2020-06-18
### Added
* Support for parallel sessions (e.g. issuance of missing credentials during a disclosure session) to `irmaclient`

### Fixed
* Several minor bugs in `irmaclient`

### Security
* The IRMA server now keeps issuer private keys in memory as short as possible


## [0.5.0-rc.3] - 2020-05-14
### Added
* Various additions to `irmaclient` for the [new IRMA app](https://github.com/privacybydesign/irmamobile), among others:
  * Several new fields in `irma.CredentialType` for specifying e.g. help messages and card colors
  * Added developer mode enabling non-HTTPS connections to IRMA servers for local testing (see below)

### Fixed
* Problems with `--privkeys` option to IRMA server

### Security
* `irma` command, IRMA server and `irmaclient` will now enforce HTTPS for outgoing connections whenever possible
* Update supported TLS ciphers and curves for IRMA server
* Fixed potential bug allowing MitM attacker to arbitrarily change installed schemes
* Fixed potential DoS attack in IRMA server endpoints (sending it large amounts of data or keeping connections open indefinitely)


## [0.5.0-rc.2] - 2020-04-21

### Added
* Revocation of previously issued credentials (see [documentation](https://irma.app/docs/revocation/))
* Support HTTP/2 in IRMA server and app
* Option `--skip-permission-keys-check` to IRMA server disabling checking that all required private keys are present in the server configuration

### Changed
* Use go modules instead of `dep` for tracking and locking dependencies

### Fixed
* `irmaserver` HTTP handler returns 404 an 405 as JSON error messages as expected
* Consistently use a docopt/git/aptitude like format for usage sections in help of `irma` subcommands
* Incorrect default value of `--url` flag to `irma session` subcommand
* IRMA server no longer allows nonsensical wildcard usage in [requestor permissions](https://irma.app/docs/irma-server/#permissions)

### Security
* `irma issuer keygen` now has default keylength 2048
* Added various sanity checks to files and file paths
* Fixed potential scheme downgrade attack when installing/updating schemes in MitM scenarios


## [0.5.0-rc.1] - 2020-03-03
### Added
- Include `clientReturnURL` in session request

### Changed
- All (translated) names of issuers and credential types of demo schemes (i.e. `irma-demo`) must now start with `Demo `
- `irmaclient` now uses bbolt for storage
- When the `irmaclient` receives a credential identical to another older one, the older one is overwritten
- Scheme signing and verification now supports symlinks

### Fixed
- Unclear error message when the request's `Content-Type` HTTP header is not properly set
- Unclear error message when non-optional attributes are missing in issuance request
- Scheme verification now ignores deprecated issuers and keys and ignores missing IssueURL tags in credential types
- `irma server` no longer crashes at startup if no network interfaces are available
- Various bugs in `irma server` configuration


## [0.4.1] - 2019-10-15
### Changed
- Renamed `irma session` flag `--authmethod` to `--auth-method` for consistency with server `Configuration` struct

### Fixed
- Fix bug that would prevent downloading of demo private keys of demo schemes on server startup and scheme updating
- `irma server` now respects the `disable_schemes_update` option like the `irmaserver` library (#63)
- Other small fixes


## [0.4.0] - 2019-10-09
### Added
- New irma server feature: static (e.g. printable) QRs that start preconfigured sessions, see [documentation](https://irma.app/docs/irma-server/#static-irma-qrs)
- irma server now returns attribute issuance time to the requestor after the session has finished

### Fixed
- Hopefully fix “unknown or expired session” errors that would sometimes occur in the IRMA app in bad network conditions
- Combined issuance-disclosure requests with two schemes one of which has a keyshare server now work as expected
- Various other bugfixes

[0.14.2]: https://github.com/privacybydesign/irmago/compare/v0.14.1...v0.14.2
[0.14.1]: https://github.com/privacybydesign/irmago/compare/v0.14.0...v0.14.1
[0.14.0]: https://github.com/privacybydesign/irmago/compare/v0.13.3...v0.14.0
[0.13.3]: https://github.com/privacybydesign/irmago/compare/v0.13.2...v0.13.3
[0.13.2]: https://github.com/privacybydesign/irmago/compare/v0.13.1...v0.13.2
[0.13.1]: https://github.com/privacybydesign/irmago/compare/v0.13.0...v0.13.1
[0.13.0]: https://github.com/privacybydesign/irmago/compare/v0.12.6...v0.13.0
[0.12.6]: https://github.com/privacybydesign/irmago/compare/v0.12.5...v0.12.6
[0.12.5]: https://github.com/privacybydesign/irmago/compare/v0.12.4...v0.12.5
[0.12.4]: https://github.com/privacybydesign/irmago/compare/v0.12.3...v0.12.4
[0.12.3]: https://github.com/privacybydesign/irmago/compare/v0.12.2...v0.12.3
[0.12.2]: https://github.com/privacybydesign/irmago/compare/v0.12.1...v0.12.2
[0.12.1]: https://github.com/privacybydesign/irmago/compare/v0.12.0...v0.12.1
[0.12.0]: https://github.com/privacybydesign/irmago/compare/v0.11.2...v0.12.0
[0.11.2]: https://github.com/privacybydesign/irmago/compare/v0.11.1...v0.11.2
[0.11.1]: https://github.com/privacybydesign/irmago/compare/v0.11.0...v0.11.1
[0.11.0]: https://github.com/privacybydesign/irmago/compare/v0.10.0...v0.11.0
[0.10.0]: https://github.com/privacybydesign/irmago/compare/v0.9.0...v0.10.0
[0.9.0]: https://github.com/privacybydesign/irmago/compare/v0.8.0...v0.9.0
[0.8.0]: https://github.com/privacybydesign/irmago/compare/v0.7.0...v0.8.0
[0.7.0]: https://github.com/privacybydesign/irmago/compare/v0.6.1...v0.7.0
[0.6.1]: https://github.com/privacybydesign/irmago/compare/v0.6.0...v0.6.1
[0.6.0]: https://github.com/privacybydesign/irmago/compare/v0.5.1...v0.6.0
[0.5.1]: https://github.com/privacybydesign/irmago/compare/v0.5.0...v0.5.1
[0.5.0]: https://github.com/privacybydesign/irmago/compare/v0.5.0-rc.5...v0.5.0
[0.5.0-rc.5]: https://github.com/privacybydesign/irmago/compare/v0.5.0-rc.4...v0.5.0-rc.5
[0.5.0-rc.4]: https://github.com/privacybydesign/irmago/compare/v0.5.0-rc.3...v0.5.0-rc.4
[0.5.0-rc.3]: https://github.com/privacybydesign/irmago/compare/v0.5.0-rc.2...v0.5.0-rc.3
[0.5.0-rc.2]: https://github.com/privacybydesign/irmago/compare/v0.5.0-rc.1...v0.5.0-rc.2
[0.5.0-rc.1]: https://github.com/privacybydesign/irmago/compare/v0.4.1...v0.5.0-rc.1
[0.4.1]: https://github.com/privacybydesign/irmago/compare/v0.4.0...v0.4.1
[0.4.0]: https://github.com/privacybydesign/irmago/tree/v0.4.0<|MERGE_RESOLUTION|>--- conflicted
+++ resolved
@@ -6,11 +6,8 @@
 
 ## Unreleased
 ### Fixed
-<<<<<<< HEAD
 - Invalid hostname specified in MX record bypasses e-mail address revalidation
-=======
 - Background revocation tasks not stopped when closing an `irmaclient`
->>>>>>> 8d4c4bad
 
 ## [0.14.2] - 2023-10-25
 ### Fixed
